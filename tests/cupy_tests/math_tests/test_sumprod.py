import unittest
import math

import numpy
import pytest

import cupy
<<<<<<< HEAD
from cupy._core import _accelerator
=======
import cupy.core._accelerator as _acc
import cupy.cuda.cutensor
from cupy.core import _cub_reduction
>>>>>>> cd2550f1
from cupy import testing


@testing.gpu
class TestSumprod(unittest.TestCase):

    def tearDown(self):
        # Free huge memory for slow test
        cupy.get_default_memory_pool().free_all_blocks()
        cupy.get_default_pinned_memory_pool().free_all_blocks()

    @testing.for_all_dtypes()
    @testing.numpy_cupy_allclose()
    def test_sum_all(self, xp, dtype):
        a = testing.shaped_arange((2, 3, 4), xp, dtype)
        return a.sum()

    @testing.for_all_dtypes()
    @testing.numpy_cupy_allclose()
    def test_sum_all_keepdims(self, xp, dtype):
        a = testing.shaped_arange((2, 3, 4), xp, dtype)
        return a.sum(keepdims=True)

    @testing.for_all_dtypes()
    @testing.numpy_cupy_allclose()
    def test_external_sum_all(self, xp, dtype):
        a = testing.shaped_arange((2, 3, 4), xp, dtype)
        return xp.sum(a)

    @testing.for_all_dtypes()
    @testing.numpy_cupy_allclose()
    def test_sum_all2(self, xp, dtype):
        a = testing.shaped_arange((20, 30, 40), xp, dtype)
        return a.sum()

    @testing.for_all_dtypes()
    @testing.numpy_cupy_allclose()
    def test_sum_all_transposed(self, xp, dtype):
        a = testing.shaped_arange((2, 3, 4), xp, dtype).transpose(2, 0, 1)
        return a.sum()

    @testing.for_all_dtypes()
    @testing.numpy_cupy_allclose()
    def test_sum_all_transposed2(self, xp, dtype):
        a = testing.shaped_arange((20, 30, 40), xp, dtype).transpose(2, 0, 1)
        return a.sum()

    @testing.for_all_dtypes()
    @testing.numpy_cupy_allclose()
    def test_sum_axis(self, xp, dtype):
        a = testing.shaped_arange((2, 3, 4), xp, dtype)
        return a.sum(axis=1)

    @testing.slow
    @testing.numpy_cupy_allclose()
    def test_sum_axis_huge(self, xp):
        a = testing.shaped_random((2048, 1, 1024), xp, 'b')
        a = xp.broadcast_to(a, (2048, 1024, 1024))
        return a.sum(axis=2)

    @testing.for_all_dtypes()
    @testing.numpy_cupy_allclose()
    def test_external_sum_axis(self, xp, dtype):
        a = testing.shaped_arange((2, 3, 4), xp, dtype)
        return xp.sum(a, axis=1)

    # float16 is omitted, since NumPy's sum on float16 arrays has more error
    # than CuPy's.
    @testing.for_all_dtypes(no_float16=True)
    @testing.numpy_cupy_allclose()
    def test_sum_axis2(self, xp, dtype):
        a = testing.shaped_arange((20, 30, 40), xp, dtype)
        return a.sum(axis=1)

    def test_sum_axis2_float16(self):
        # Note that the above test example overflows in float16. We use a
        # smaller array instead.
        a = testing.shaped_arange((2, 30, 4), dtype='e')
        sa = a.sum(axis=1)
        b = testing.shaped_arange((2, 30, 4), numpy, dtype='f')
        sb = b.sum(axis=1)
        testing.assert_allclose(sa, sb.astype('e'))

    @testing.for_all_dtypes()
    @testing.numpy_cupy_allclose(contiguous_check=False)
    def test_sum_axis_transposed(self, xp, dtype):
        a = testing.shaped_arange((2, 3, 4), xp, dtype).transpose(2, 0, 1)
        return a.sum(axis=1)

    @testing.for_all_dtypes()
    @testing.numpy_cupy_allclose(contiguous_check=False)
    def test_sum_axis_transposed2(self, xp, dtype):
        a = testing.shaped_arange((20, 30, 40), xp, dtype).transpose(2, 0, 1)
        return a.sum(axis=1)

    @testing.for_all_dtypes()
    @testing.numpy_cupy_allclose()
    def test_sum_axes(self, xp, dtype):
        a = testing.shaped_arange((2, 3, 4, 5), xp, dtype)
        return a.sum(axis=(1, 3))

    @testing.for_all_dtypes()
    @testing.numpy_cupy_allclose(rtol=1e-4)
    def test_sum_axes2(self, xp, dtype):
        a = testing.shaped_arange((20, 30, 40, 50), xp, dtype)
        return a.sum(axis=(1, 3))

    @testing.for_all_dtypes()
    @testing.numpy_cupy_allclose(rtol=1e-6)
    def test_sum_axes3(self, xp, dtype):
        a = testing.shaped_arange((2, 3, 4, 5), xp, dtype)
        return a.sum(axis=(0, 2, 3))

    @testing.for_all_dtypes()
    @testing.numpy_cupy_allclose(rtol=1e-6)
    def test_sum_axes4(self, xp, dtype):
        a = testing.shaped_arange((20, 30, 40, 50), xp, dtype)
        return a.sum(axis=(0, 2, 3))

    @testing.for_all_dtypes()
    @testing.numpy_cupy_allclose()
    def test_sum_empty_axis(self, xp, dtype):
        a = testing.shaped_arange((2, 3, 4, 5), xp, dtype)
        return a.sum(axis=())

    @testing.for_all_dtypes_combination(names=['src_dtype', 'dst_dtype'])
    @testing.numpy_cupy_allclose()
    def test_sum_dtype(self, xp, src_dtype, dst_dtype):
        if not xp.can_cast(src_dtype, dst_dtype):
            pytest.skip()
        a = testing.shaped_arange((2, 3, 4), xp, src_dtype)
        return a.sum(dtype=dst_dtype)

    @testing.for_all_dtypes_combination(names=['src_dtype', 'dst_dtype'])
    @testing.numpy_cupy_allclose()
    def test_sum_keepdims_and_dtype(self, xp, src_dtype, dst_dtype):
        if not xp.can_cast(src_dtype, dst_dtype):
            pytest.skip()
        a = testing.shaped_arange((2, 3, 4), xp, src_dtype)
        return a.sum(axis=2, dtype=dst_dtype, keepdims=True)

    @testing.for_all_dtypes()
    @testing.numpy_cupy_allclose()
    def test_sum_keepdims_multiple_axes(self, xp, dtype):
        a = testing.shaped_arange((2, 3, 4), xp, dtype)
        return a.sum(axis=(1, 2), keepdims=True)

    @testing.for_all_dtypes()
    @testing.numpy_cupy_allclose()
    def test_sum_out(self, xp, dtype):
        a = testing.shaped_arange((2, 3, 4), xp, dtype)
        b = xp.empty((2, 4), dtype=dtype)
        a.sum(axis=1, out=b)
        return b

    def test_sum_out_wrong_shape(self):
        a = testing.shaped_arange((2, 3, 4))
        b = cupy.empty((2, 3))
        with self.assertRaises(ValueError):
            a.sum(axis=1, out=b)

    @testing.for_all_dtypes()
    @testing.numpy_cupy_allclose()
    def test_prod_all(self, xp, dtype):
        a = testing.shaped_arange((2, 3), xp, dtype)
        return a.prod()

    @testing.for_all_dtypes()
    @testing.numpy_cupy_allclose()
    def test_external_prod_all(self, xp, dtype):
        a = testing.shaped_arange((2, 3), xp, dtype)
        return xp.prod(a)

    @testing.for_all_dtypes()
    @testing.numpy_cupy_allclose()
    def test_prod_axis(self, xp, dtype):
        a = testing.shaped_arange((2, 3, 4), xp, dtype)
        return a.prod(axis=1)

    @testing.for_all_dtypes()
    @testing.numpy_cupy_allclose()
    def test_external_prod_axis(self, xp, dtype):
        a = testing.shaped_arange((2, 3, 4), xp, dtype)
        return xp.prod(a, axis=1)

    @testing.for_all_dtypes_combination(names=['src_dtype', 'dst_dtype'])
    @testing.numpy_cupy_allclose()
    def test_prod_dtype(self, xp, src_dtype, dst_dtype):
        if not xp.can_cast(src_dtype, dst_dtype):
            pytest.skip()
        a = testing.shaped_arange((2, 3), xp, src_dtype)
        return a.prod(dtype=dst_dtype)


# This class compares CUB results against NumPy's
@testing.parameterize(*testing.product({
    'shape': [(10,), (10, 20), (10, 20, 30), (10, 20, 30, 40)],
    'order': ('C', 'F'),
    'backend': ('device', 'block'),
}))
@testing.gpu
@unittest.skipUnless(cupy.cuda.cub.available, 'The CUB routine is not enabled')
class TestCubReduction(unittest.TestCase):

    def setUp(self):
        self.old_routine_accelerators = _acc.get_routine_accelerators()
        self.old_reduction_accelerators = _acc.get_reduction_accelerators()
        if self.backend == 'device':
            _acc.set_routine_accelerators(['cub'])
            _acc.set_reduction_accelerators([])
        elif self.backend == 'block':
            _acc.set_routine_accelerators([])
            _acc.set_reduction_accelerators(['cub'])

    def tearDown(self):
        _acc.set_routine_accelerators(self.old_routine_accelerators)
        _acc.set_reduction_accelerators(self.old_reduction_accelerators)

    @testing.for_contiguous_axes()
    # sum supports less dtypes; don't test float16 as it's not as accurate?
    @testing.for_dtypes('qQfdFD')
    @testing.numpy_cupy_allclose(rtol=1E-5)
    def test_cub_sum(self, xp, dtype, axis):
        a = testing.shaped_random(self.shape, xp, dtype)
        if self.order in ('c', 'C'):
            a = xp.ascontiguousarray(a)
        elif self.order in ('f', 'F'):
            a = xp.asfortranarray(a)

        if xp is numpy:
            return a.sum(axis=axis)

        # xp is cupy, first ensure we really use CUB
        ret = cupy.empty(())  # Cython checks return type, need to fool it
<<<<<<< HEAD
        if len(axis) == len(self.shape):
            func = 'cupy._core._routines_math.cub.device_reduce'
        else:
            func = 'cupy._core._routines_math.cub.device_segmented_reduce'
        with testing.AssertFunctionIsCalled(func, return_value=ret):
            a.sum(axis=axis)
=======
        if self.backend == 'device':
            func_name = 'cupy.core._routines_math.cub.'
            if len(axis) == len(self.shape):
                func_name += 'device_reduce'
            else:
                func_name += 'device_segmented_reduce'
            with testing.AssertFunctionIsCalled(func_name, return_value=ret):
                a.sum(axis=axis)
        elif self.backend == 'block':
            # this is the only function we can mock; the rest is cdef'd
            func_name = 'cupy.core._cub_reduction.'
            func_name += '_SimpleCubReductionKernel_get_cached_function'
            func = _cub_reduction._SimpleCubReductionKernel_get_cached_function
            if len(axis) == len(self.shape):
                times_called = 2  # two passes
            else:
                times_called = 1  # one pass
            with testing.AssertFunctionIsCalled(
                    func_name, wraps=func, times_called=times_called):
                a.sum(axis=axis)
>>>>>>> cd2550f1
        # ...then perform the actual computation
        return a.sum(axis=axis)

    # sum supports less dtypes; don't test float16 as it's not as accurate?
    @testing.for_dtypes('qQfdFD')
    @testing.numpy_cupy_allclose(rtol=1E-5, contiguous_check=False)
    def test_cub_sum_empty_axis(self, xp, dtype):
        a = testing.shaped_random(self.shape, xp, dtype)
        if self.order in ('c', 'C'):
            a = xp.ascontiguousarray(a)
        elif self.order in ('f', 'F'):
            a = xp.asfortranarray(a)
        return a.sum(axis=())

    @testing.for_contiguous_axes()
    # prod supports less dtypes; don't test float16 as it's not as accurate?
    @testing.for_dtypes('qQfdFD')
    @testing.numpy_cupy_allclose(rtol=1E-5)
    def test_cub_prod(self, xp, dtype, axis):
        a = testing.shaped_random(self.shape, xp, dtype)
        if self.order in ('c', 'C'):
            a = xp.ascontiguousarray(a)
        elif self.order in ('f', 'F'):
            a = xp.asfortranarray(a)

        if xp is numpy:
            return a.prod(axis=axis)

        # xp is cupy, first ensure we really use CUB
        ret = cupy.empty(())  # Cython checks return type, need to fool it
<<<<<<< HEAD
        if len(axis) == len(self.shape):
            func = 'cupy._core._routines_math.cub.device_reduce'
        else:
            func = 'cupy._core._routines_math.cub.device_segmented_reduce'
        with testing.AssertFunctionIsCalled(func, return_value=ret):
            a.prod(axis=axis)
=======
        if self.backend == 'device':
            func_name = 'cupy.core._routines_math.cub.'
            if len(axis) == len(self.shape):
                func_name += 'device_reduce'
            else:
                func_name += 'device_segmented_reduce'
            with testing.AssertFunctionIsCalled(func_name, return_value=ret):
                a.prod(axis=axis)
        elif self.backend == 'block':
            # this is the only function we can mock; the rest is cdef'd
            func_name = 'cupy.core._cub_reduction.'
            func_name += '_SimpleCubReductionKernel_get_cached_function'
            func = _cub_reduction._SimpleCubReductionKernel_get_cached_function
            if len(axis) == len(self.shape):
                times_called = 2  # two passes
            else:
                times_called = 1  # one pass
            with testing.AssertFunctionIsCalled(
                    func_name, wraps=func, times_called=times_called):
                a.prod(axis=axis)
>>>>>>> cd2550f1
        # ...then perform the actual computation
        return a.prod(axis=axis)

    # TODO(leofang): test axis after support is added
    # don't test float16 as it's not as accurate?
    @testing.for_dtypes('bhilBHILfdF')
    @testing.numpy_cupy_allclose(rtol=1E-4)
    def test_cub_cumsum(self, xp, dtype):
        if self.backend == 'block':
            raise unittest.SkipTest('does not support')

        a = testing.shaped_random(self.shape, xp, dtype)
        if self.order in ('c', 'C'):
            a = xp.ascontiguousarray(a)
        elif self.order in ('f', 'F'):
            a = xp.asfortranarray(a)

        if xp is numpy:
            return a.cumsum()

        # xp is cupy, first ensure we really use CUB
        ret = cupy.empty(())  # Cython checks return type, need to fool it
        func = 'cupy._core._routines_math.cub.device_scan'
        with testing.AssertFunctionIsCalled(func, return_value=ret):
            a.cumsum()
        # ...then perform the actual computation
        return a.cumsum()

    # TODO(leofang): test axis after support is added
    # don't test float16 as it's not as accurate?
    @testing.for_dtypes('bhilBHILfdF')
    @testing.numpy_cupy_allclose(rtol=1E-4)
    def test_cub_cumprod(self, xp, dtype):
        if self.backend == 'block':
            raise unittest.SkipTest('does not support')

        a = testing.shaped_random(self.shape, xp, dtype)
        if self.order in ('c', 'C'):
            a = xp.ascontiguousarray(a)
        elif self.order in ('f', 'F'):
            a = xp.asfortranarray(a)

        if xp is numpy:
            result = a.cumprod()
            return self._mitigate_cumprod(xp, dtype, result)

        # xp is cupy, first ensure we really use CUB
        ret = cupy.empty(())  # Cython checks return type, need to fool it
        func = 'cupy._core._routines_math.cub.device_scan'
        with testing.AssertFunctionIsCalled(func, return_value=ret):
            a.cumprod()
        # ...then perform the actual computation
        result = a.cumprod()
        return self._mitigate_cumprod(xp, dtype, result)

    def _mitigate_cumprod(self, xp, dtype, result):
        # for testing cumprod against complex arrays, the gotcha is CuPy may
        # produce only Inf at the position where NumPy starts to give NaN. So,
        # an error would be raised during assert_allclose where the positions
        # of NaNs are examined. Since this is both algorithm and architecture
        # dependent, we have no control over this behavior and can only
        # circumvent the issue by manually converting Inf to NaN
        if dtype in (numpy.complex64, numpy.complex128):
            pos = xp.where(xp.isinf(result))
            result[pos] = xp.nan + 1j * xp.nan
        return result


# This class compares cuTENSOR results against NumPy's
@testing.parameterize(*testing.product({
    'shape': [(10,), (10, 20), (10, 20, 30), (10, 20, 30, 40)],
    'order': ('C', 'F'),
}))
@testing.gpu
@unittest.skipUnless(cupy.cuda.cutensor.available,
                     'The cuTENSOR routine is not enabled')
class TestCuTensorReduction(unittest.TestCase):

    def setUp(self):
        self.old_accelerators = cupy.core.get_routine_accelerators()
        cupy.core.set_routine_accelerators(['cutensor'])

    def tearDown(self):
        cupy.core.set_routine_accelerators(self.old_accelerators)

    @testing.for_contiguous_axes()
    # sum supports less dtypes; don't test float16 as it's not as accurate?
    @testing.for_dtypes('qQfdFD')
    @testing.numpy_cupy_allclose(rtol=1E-5, contiguous_check=False)
    def test_cutensor_sum(self, xp, dtype, axis):
        a = testing.shaped_random(self.shape, xp, dtype)
        if self.order in ('c', 'C'):
            a = xp.ascontiguousarray(a)
        elif self.order in ('f', 'F'):
            a = xp.asfortranarray(a)

        if xp is numpy:
            return a.sum(axis=axis)

        # xp is cupy, first ensure we really use cuTENSOR
        ret = cupy.empty(())  # Cython checks return type, need to fool it
        func = 'cupy.cutensor._try_reduction_routine'
        with testing.AssertFunctionIsCalled(func, return_value=ret):
            a.sum(axis=axis)
        # ...then perform the actual computation
        return a.sum(axis=axis)

    # sum supports less dtypes; don't test float16 as it's not as accurate?
    @testing.for_dtypes('qQfdFD')
    @testing.numpy_cupy_allclose(rtol=1E-5, contiguous_check=False)
    def test_cutensor_sum_empty_axis(self, xp, dtype):
        a = testing.shaped_random(self.shape, xp, dtype)
        if self.order in ('c', 'C'):
            a = xp.ascontiguousarray(a)
        elif self.order in ('f', 'F'):
            a = xp.asfortranarray(a)
        return a.sum(axis=())


@testing.parameterize(
    *testing.product({
        'shape': [(2, 3, 4), (20, 30, 40)],
        'axis': [0, 1],
        'transpose_axes': [True, False],
        'keepdims': [True, False],
        'func': ['nansum', 'nanprod']
    })
)
@testing.gpu
class TestNansumNanprodLong(unittest.TestCase):

    def _do_transposed_axis_test(self):
        return not self.transpose_axes and self.axis != 1

    def _numpy_nanprod_implemented(self):
        return (self.func == 'nanprod' and
                numpy.__version__ >= numpy.lib.NumpyVersion('1.10.0'))

    def _test(self, xp, dtype):
        a = testing.shaped_arange(self.shape, xp, dtype)
        if self.transpose_axes:
            a = a.transpose(2, 0, 1)
        if not issubclass(dtype, xp.integer):
            a[:, 1] = xp.nan
        func = getattr(xp, self.func)
        return func(a, axis=self.axis, keepdims=self.keepdims)

    @testing.for_all_dtypes(no_bool=True, no_float16=True)
    @testing.numpy_cupy_allclose()
    def test_nansum_all(self, xp, dtype):
        if (not self._numpy_nanprod_implemented() or
                not self._do_transposed_axis_test()):
            return xp.array(())
        return self._test(xp, dtype)

    @testing.for_all_dtypes(no_bool=True, no_float16=True)
    @testing.numpy_cupy_allclose(contiguous_check=False)
    def test_nansum_axis_transposed(self, xp, dtype):
        if (not self._numpy_nanprod_implemented() or
                not self._do_transposed_axis_test()):
            return xp.array(())
        return self._test(xp, dtype)


@testing.parameterize(
    *testing.product({
        'shape': [(2, 3, 4), (20, 30, 40)],
    })
)
@testing.gpu
class TestNansumNanprodExtra(unittest.TestCase):

    def test_nansum_axis_float16(self):
        # Note that the above test example overflows in float16. We use a
        # smaller array instead, return True if array is too large.
        if (numpy.prod(self.shape) > 24):
            return True
        a = testing.shaped_arange(self.shape, dtype='e')
        a[:, 1] = cupy.nan
        sa = cupy.nansum(a, axis=1)
        b = testing.shaped_arange(self.shape, numpy, dtype='f')
        b[:, 1] = numpy.nan
        sb = numpy.nansum(b, axis=1)
        testing.assert_allclose(sa, sb.astype('e'))

    @testing.for_all_dtypes(no_bool=True, no_float16=True)
    @testing.numpy_cupy_allclose()
    def test_nansum_out(self, xp, dtype):
        a = testing.shaped_arange(self.shape, xp, dtype)
        if not issubclass(dtype, xp.integer):
            a[:, 1] = xp.nan
        b = xp.empty((self.shape[0], self.shape[2]), dtype=dtype)
        xp.nansum(a, axis=1, out=b)
        return b

    def test_nansum_out_wrong_shape(self):
        a = testing.shaped_arange(self.shape)
        a[:, 1] = cupy.nan
        b = cupy.empty((2, 3))
        with self.assertRaises(ValueError):
            cupy.nansum(a, axis=1, out=b)


@testing.parameterize(
    *testing.product({
        'shape': [(2, 3, 4, 5), (20, 30, 40, 50)],
        'axis': [(1, 3), (0, 2, 3)],
    })
)
@testing.gpu
class TestNansumNanprodAxes(unittest.TestCase):
    @testing.for_all_dtypes(no_bool=True, no_float16=True)
    @testing.numpy_cupy_allclose(rtol=1e-6)
    def test_nansum_axes(self, xp, dtype):
        a = testing.shaped_arange(self.shape, xp, dtype)
        if not issubclass(dtype, xp.integer):
            a[:, 1] = xp.nan
        return xp.nansum(a, axis=self.axis)


@testing.gpu
class TestNansumNanprodHuge(unittest.TestCase):
    def _test(self, xp, nan_slice):
        a = testing.shaped_random((2048, 1, 1024), xp, 'f')
        a[nan_slice] = xp.nan
        a = xp.broadcast_to(a, (2048, 1024, 1024))
        return xp.nansum(a, axis=2)

    @testing.slow
    @testing.numpy_cupy_allclose(atol=1e-1)
    def test_nansum_axis_huge(self, xp):
        return self._test(
            xp, (slice(None, None), slice(None, None), slice(1, 2)))

    @testing.slow
    @testing.numpy_cupy_allclose(atol=1e-2)
    def test_nansum_axis_huge_halfnan(self, xp):
        return self._test(
            xp, (slice(None, None), slice(None, None), slice(0, 512)))


axes = [0, 1, 2]


@testing.parameterize(*testing.product({'axis': axes}))
@testing.gpu
class TestCumsum(unittest.TestCase):

    def _cumsum(self, xp, a, *args, **kwargs):
        b = a.copy()
        res = xp.cumsum(a, *args, **kwargs)
        testing.assert_array_equal(a, b)  # Check if input array is overwritten
        return res

    @testing.for_all_dtypes()
    @testing.numpy_cupy_allclose()
    def test_cumsum(self, xp, dtype):
        a = testing.shaped_arange((5,), xp, dtype)
        return self._cumsum(xp, a)

    @testing.for_all_dtypes()
    @testing.numpy_cupy_allclose()
    def test_cumsum_out(self, xp, dtype):
        a = testing.shaped_arange((5,), xp, dtype)
        out = xp.zeros((5,), dtype=dtype)
        self._cumsum(xp, a, out=out)
        return out

    @testing.for_all_dtypes()
    @testing.numpy_cupy_allclose()
    def test_cumsum_out_noncontiguous(self, xp, dtype):
        a = testing.shaped_arange((5,), xp, dtype)
        out = xp.zeros((10,), dtype=dtype)[::2]  # Non contiguous view
        self._cumsum(xp, a, out=out)
        return out

    @testing.for_all_dtypes()
    @testing.numpy_cupy_allclose()
    def test_cumsum_2dim(self, xp, dtype):
        a = testing.shaped_arange((4, 5), xp, dtype)
        return self._cumsum(xp, a)

    @testing.for_all_dtypes()
    @testing.numpy_cupy_allclose(contiguous_check=False)
    def test_cumsum_axis(self, xp, dtype):
        n = len(axes)
        a = testing.shaped_arange(tuple(range(4, 4 + n)), xp, dtype)
        return self._cumsum(xp, a, axis=self.axis)

    @testing.for_all_dtypes()
    @testing.numpy_cupy_allclose()
    def test_cumsum_axis_out(self, xp, dtype):
        n = len(axes)
        shape = tuple(range(4, 4 + n))
        a = testing.shaped_arange(shape, xp, dtype)
        out = xp.zeros(shape, dtype=dtype)
        self._cumsum(xp, a, axis=self.axis, out=out)
        return out

    @testing.for_all_dtypes()
    @testing.numpy_cupy_allclose()
    def test_cumsum_axis_out_noncontiguous(self, xp, dtype):
        n = len(axes)
        shape = tuple(range(4, 4 + n))
        a = testing.shaped_arange(shape, xp, dtype)
        out = xp.zeros((8,)+shape[1:], dtype=dtype)[::2]  # Non contiguous view
        self._cumsum(xp, a, axis=self.axis, out=out)
        return out

    @testing.for_all_dtypes()
    @testing.numpy_cupy_allclose(contiguous_check=False)
    def test_ndarray_cumsum_axis(self, xp, dtype):
        n = len(axes)
        a = testing.shaped_arange(tuple(range(4, 4 + n)), xp, dtype)
        return a.cumsum(axis=self.axis)

    @testing.for_all_dtypes()
    @testing.numpy_cupy_allclose()
    def test_cumsum_axis_empty(self, xp, dtype):
        n = len(axes)
        a = testing.shaped_arange(tuple(range(0, n)), xp, dtype)
        return self._cumsum(xp, a, axis=self.axis)

    @testing.for_all_dtypes()
    def test_invalid_axis_lower1(self, dtype):
        for xp in (numpy, cupy):
            a = testing.shaped_arange((4, 5), xp, dtype)
            with pytest.raises(numpy.AxisError):
                xp.cumsum(a, axis=-a.ndim - 1)

    @testing.for_all_dtypes()
    def test_invalid_axis_lower2(self, dtype):
        a = testing.shaped_arange((4, 5), cupy, dtype)
        with self.assertRaises(numpy.AxisError):
            return cupy.cumsum(a, axis=-a.ndim - 1)

    @testing.for_all_dtypes()
    def test_invalid_axis_upper1(self, dtype):
        for xp in (numpy, cupy):
            a = testing.shaped_arange((4, 5), xp, dtype)
            with pytest.raises(numpy.AxisError):
                xp.cumsum(a, axis=a.ndim + 1)

    @testing.for_all_dtypes()
    def test_invalid_axis_upper2(self, dtype):
        a = testing.shaped_arange((4, 5), cupy, dtype)
        with self.assertRaises(numpy.AxisError):
            return cupy.cumsum(a, axis=a.ndim + 1)

    def test_cumsum_arraylike(self):
        with self.assertRaises(TypeError):
            return cupy.cumsum((1, 2, 3))

    @testing.for_float_dtypes()
    def test_cumsum_numpy_array(self, dtype):
        a_numpy = numpy.arange(8, dtype=dtype)
        with self.assertRaises(TypeError):
            return cupy.cumsum(a_numpy)


@testing.gpu
class TestCumprod(unittest.TestCase):

    def _cumprod(self, xp, a, *args, **kwargs):
        b = a.copy()
        res = xp.cumprod(a, *args, **kwargs)
        testing.assert_array_equal(a, b)  # Check if input array is overwritten
        return res

    @testing.for_all_dtypes()
    @testing.numpy_cupy_allclose()
    def test_cumprod_1dim(self, xp, dtype):
        a = testing.shaped_arange((5,), xp, dtype)
        return self._cumprod(xp, a)

    @testing.for_all_dtypes()
    @testing.numpy_cupy_allclose()
    def test_cumprod_out(self, xp, dtype):
        a = testing.shaped_arange((5,), xp, dtype)
        out = xp.zeros((5,), dtype=dtype)
        self._cumprod(xp, a, out=out)
        return out

    @testing.for_all_dtypes()
    @testing.numpy_cupy_allclose()
    def test_cumprod_out_noncontiguous(self, xp, dtype):
        a = testing.shaped_arange((5,), xp, dtype)
        out = xp.zeros((10,), dtype=dtype)[::2]  # Non contiguous view
        self._cumprod(xp, a, out=out)
        return out

    @testing.for_all_dtypes()
    @testing.numpy_cupy_allclose(rtol=1e-6)
    def test_cumprod_2dim_without_axis(self, xp, dtype):
        a = testing.shaped_arange((4, 5), xp, dtype)
        return self._cumprod(xp, a)

    @testing.for_all_dtypes()
    @testing.numpy_cupy_allclose()
    def test_cumprod_2dim_with_axis(self, xp, dtype):
        a = testing.shaped_arange((4, 5), xp, dtype)
        return self._cumprod(xp, a, axis=1)

    @testing.for_all_dtypes()
    @testing.numpy_cupy_allclose()
    def test_ndarray_cumprod_2dim_with_axis(self, xp, dtype):
        a = testing.shaped_arange((4, 5), xp, dtype)
        return a.cumprod(axis=1)

    @testing.slow
    def test_cumprod_huge_array(self):
        size = 2 ** 32
        # Free huge memory for slow test
        cupy.get_default_memory_pool().free_all_blocks()
        a = cupy.ones(size, 'b')
        result = cupy.cumprod(a, dtype='b')
        del a
        assert (result == 1).all()
        # Free huge memory for slow test
        del result
        cupy.get_default_memory_pool().free_all_blocks()

    @testing.for_all_dtypes()
    def test_invalid_axis_lower1(self, dtype):
        for xp in (numpy, cupy):
            a = testing.shaped_arange((4, 5), xp, dtype)
            with pytest.raises(numpy.AxisError):
                xp.cumprod(a, axis=-a.ndim - 1)

    @testing.for_all_dtypes()
    def test_invalid_axis_lower2(self, dtype):
        for xp in (numpy, cupy):
            a = testing.shaped_arange((4, 5), xp, dtype)
            with pytest.raises(numpy.AxisError):
                xp.cumprod(a, axis=-a.ndim - 1)

    @testing.for_all_dtypes()
    def test_invalid_axis_upper1(self, dtype):
        for xp in (numpy, cupy):
            a = testing.shaped_arange((4, 5), xp, dtype)
            with pytest.raises(numpy.AxisError):
                return xp.cumprod(a, axis=a.ndim)

    @testing.for_all_dtypes()
    def test_invalid_axis_upper2(self, dtype):
        a = testing.shaped_arange((4, 5), cupy, dtype)
        with self.assertRaises(numpy.AxisError):
            return cupy.cumprod(a, axis=a.ndim)

    def test_cumprod_arraylike(self):
        with self.assertRaises(TypeError):
            return cupy.cumprod((1, 2, 3))

    @testing.for_float_dtypes()
    def test_cumprod_numpy_array(self, dtype):
        a_numpy = numpy.arange(1, 6, dtype=dtype)
        with self.assertRaises(TypeError):
            return cupy.cumprod(a_numpy)


@testing.parameterize(*testing.product({
    'shape': [(20,), (7, 6), (3, 4, 5)],
    'axis': [None, 0, 1, 2],
    'func': ('nancumsum', 'nancumprod'),
}))
@testing.gpu
class TestNanCumSumProd(unittest.TestCase):

    zero_density = 0.25

    def _make_array(self, dtype):
        dtype = numpy.dtype(dtype)
        if dtype.char in 'efdFD':
            r_dtype = dtype.char.lower()
            a = testing.shaped_random(self.shape, numpy, dtype=r_dtype,
                                      scale=1)
            if dtype.char in 'FD':
                ai = a
                aj = testing.shaped_random(self.shape, numpy, dtype=r_dtype,
                                           scale=1)
                ai[ai < math.sqrt(self.zero_density)] = 0
                aj[aj < math.sqrt(self.zero_density)] = 0
                a = ai + 1j * aj
            else:
                a[a < self.zero_density] = 0
            a = a / a
        else:
            a = testing.shaped_random(self.shape, numpy, dtype=dtype)
        return a

    @testing.for_all_dtypes()
    @testing.numpy_cupy_allclose()
    def test_nancumsumprod(self, xp, dtype):
        if self.axis is not None and self.axis >= len(self.shape):
            raise unittest.SkipTest()
        a = xp.array(self._make_array(dtype))
        out = getattr(xp, self.func)(a, axis=self.axis)
        return xp.ascontiguousarray(out)

    @testing.for_all_dtypes()
    @testing.numpy_cupy_allclose()
    def test_nancumsumprod_out(self, xp, dtype):
        dtype = numpy.dtype(dtype)
        if self.axis is not None and self.axis >= len(self.shape):
            raise unittest.SkipTest()
        if len(self.shape) > 1 and self.axis is None:
            # Skip the cases where np.nancum{sum|prod} raise AssertionError.
            raise unittest.SkipTest()
        a = xp.array(self._make_array(dtype))
        out = xp.empty(self.shape, dtype=dtype)
        getattr(xp, self.func)(a, axis=self.axis, out=out)
        return xp.ascontiguousarray(out)


@testing.gpu
class TestDiff(unittest.TestCase):

    @testing.for_all_dtypes()
    @testing.numpy_cupy_allclose()
    def test_diff_1dim(self, xp, dtype):
        a = testing.shaped_arange((5,), xp, dtype)
        return xp.diff(a)

    @testing.for_all_dtypes()
    @testing.numpy_cupy_allclose()
    def test_diff_1dim_with_n(self, xp, dtype):
        a = testing.shaped_arange((5,), xp, dtype)
        return xp.diff(a, n=3)

    @testing.for_all_dtypes()
    @testing.numpy_cupy_allclose()
    def test_diff_2dim_without_axis(self, xp, dtype):
        a = testing.shaped_arange((4, 5), xp, dtype)
        return xp.diff(a)

    @testing.for_all_dtypes()
    @testing.numpy_cupy_allclose()
    def test_diff_2dim_with_axis(self, xp, dtype):
        a = testing.shaped_arange((4, 5), xp, dtype)
        return xp.diff(a, axis=-2)

    @testing.for_all_dtypes()
    @testing.numpy_cupy_allclose()
    def test_diff_2dim_with_n_and_axis(self, xp, dtype):
        a = testing.shaped_arange((4, 5), xp, dtype)
        return xp.diff(a, 2, 1)

    @testing.with_requires('numpy>=1.16')
    @testing.for_all_dtypes()
    @testing.numpy_cupy_allclose()
    def test_diff_2dim_with_prepend(self, xp, dtype):
        a = testing.shaped_arange((4, 5), xp, dtype)
        b = testing.shaped_arange((4, 1), xp, dtype)
        return xp.diff(a, axis=-1, prepend=b)

    @testing.with_requires('numpy>=1.16')
    @testing.for_all_dtypes()
    @testing.numpy_cupy_allclose()
    def test_diff_2dim_with_append(self, xp, dtype):
        a = testing.shaped_arange((4, 5), xp, dtype)
        b = testing.shaped_arange((1, 5), xp, dtype)
        return xp.diff(a, axis=0, append=b, n=2)

    @testing.with_requires('numpy>=1.16')
    @testing.for_all_dtypes()
    @testing.numpy_cupy_allclose()
    def test_diff_2dim_with_scalar_append(self, xp, dtype):
        a = testing.shaped_arange((4, 5), xp, dtype)
        return xp.diff(a, prepend=1, append=0)

    @testing.with_requires('numpy>=1.16')
    def test_diff_invalid_axis(self):
        for xp in (numpy, cupy):
            a = testing.shaped_arange((2, 3, 4), xp)
            with pytest.raises(numpy.AxisError):
                xp.diff(a, axis=3)
            with pytest.raises(numpy.AxisError):
                xp.diff(a, axis=-4)


# This class compares CUB results against NumPy's
@testing.parameterize(*testing.product_dict(
    testing.product({
        'shape': [()],
        'axis': [None, ()],
        'spacing': [(), (1.2,)],
    })
    + testing.product({
        'shape': [(33,)],
        'axis': [None, 0, -1, (0,)],
        'spacing': [(), (1.2,), 'sequence of int', 'arrays'],
    })
    + testing.product({
        'shape': [(10, 20), (10, 20, 30)],
        'axis': [None, 0, -1, (0, -1), (1, 0)],
        'spacing': [(), (1.2,), 'sequence of int', 'arrays', 'mixed'],
    }),
    testing.product({
        'edge_order': [1, 2],
    }),
))
@testing.gpu
class TestGradient(unittest.TestCase):

    def _gradient(self, xp, dtype, shape, spacing, axis, edge_order):
        x = testing.shaped_random(shape, xp, dtype=dtype)
        if axis is None:
            normalized_axes = tuple(range(x.ndim))
        else:
            normalized_axes = axis
            if not isinstance(normalized_axes, tuple):
                normalized_axes = normalized_axes,
            normalized_axes = tuple(ax % x.ndim for ax in normalized_axes)
        if spacing == 'sequence of int':
            # one scalar per axis
            spacing = tuple((ax + 1) / x.ndim for ax in normalized_axes)
        elif spacing == 'arrays':
            # one array per axis
            spacing = tuple(
                xp.arange(x.shape[ax]) * (ax + 0.5) for ax in normalized_axes
            )
            # make at one of the arrays have non-constant spacing
            spacing[-1][5:] *= 2.0
        elif spacing == 'mixed':
            # mixture of arrays and scalars
            spacing = [xp.arange(x.shape[normalized_axes[0]])]
            spacing = spacing + [0.5] * (len(normalized_axes) - 1)
        return xp.gradient(x, *spacing, axis=axis, edge_order=edge_order)

    @testing.for_dtypes('fFdD')
    @testing.numpy_cupy_allclose(atol=1e-6, rtol=1e-5)
    def test_gradient_floating(self, xp, dtype):
        return self._gradient(xp, dtype, self.shape, self.spacing, self.axis,
                              self.edge_order)

    # unsigned int behavior fixed in 1.18.1
    # https://github.com/numpy/numpy/issues/15207
    @testing.with_requires('numpy>=1.18.1')
    @testing.for_int_dtypes(no_bool=True)
    @testing.numpy_cupy_allclose(atol=1e-6, rtol=1e-5)
    def test_gradient_int(self, xp, dtype):
        return self._gradient(xp, dtype, self.shape, self.spacing, self.axis,
                              self.edge_order)

    @testing.numpy_cupy_allclose(atol=2e-2, rtol=1e-3)
    def test_gradient_float16(self, xp):
        return self._gradient(xp, numpy.float16, self.shape, self.spacing,
                              self.axis, self.edge_order)


@testing.gpu
class TestGradientErrors(unittest.TestCase):

    def test_gradient_invalid_spacings1(self):
        # more spacings than axes
        spacing = (1.0, 2.0, 3.0)
        for xp in [numpy, cupy]:
            x = testing.shaped_random((32, 16), xp)
            with pytest.raises(TypeError):
                xp.gradient(x, *spacing)

    def test_gradient_invalid_spacings2(self):
        # wrong length array in spacing
        shape = (32, 16)
        spacing = (15, cupy.arange(shape[1] + 1))
        for xp in [numpy, cupy]:
            x = testing.shaped_random(shape, xp)
            with pytest.raises(ValueError):
                xp.gradient(x, *spacing)

    def test_gradient_invalid_spacings3(self):
        # spacing array with ndim != 1
        shape = (32, 16)
        spacing = (15, cupy.arange(shape[0]).reshape(4, -1))
        for xp in [numpy, cupy]:
            x = testing.shaped_random(shape, xp)
            with pytest.raises(ValueError):
                xp.gradient(x, *spacing)

    def test_gradient_invalid_edge_order1(self):
        # unsupported edge order
        shape = (32, 16)
        for xp in [numpy, cupy]:
            x = testing.shaped_random(shape, xp)
            with pytest.raises(ValueError):
                xp.gradient(x, edge_order=3)

    def test_gradient_invalid_edge_order2(self):
        # shape cannot be < edge_order
        shape = (1, 16)
        for xp in [numpy, cupy]:
            x = testing.shaped_random(shape, xp)
            with pytest.raises(ValueError):
                xp.gradient(x, axis=0, edge_order=2)

    @testing.with_requires('numpy>=1.16')
    def test_gradient_invalid_axis(self):
        # axis out of range
        shape = (4, 16)
        for xp in [numpy, cupy]:
            x = testing.shaped_random(shape, xp)
            for axis in [-3, 2]:
                with pytest.raises(numpy.AxisError):
                    xp.gradient(x, axis=axis)

    def test_gradient_bool_input(self):
        # axis out of range
        shape = (4, 16)
        for xp in [numpy, cupy]:
            x = testing.shaped_random(shape, xp, dtype=numpy.bool_)
            with pytest.raises(TypeError):
                xp.gradient(x)<|MERGE_RESOLUTION|>--- conflicted
+++ resolved
@@ -5,13 +5,9 @@
 import pytest
 
 import cupy
-<<<<<<< HEAD
-from cupy._core import _accelerator
-=======
-import cupy.core._accelerator as _acc
+import cupy._core._accelerator as _acc
 import cupy.cuda.cutensor
-from cupy.core import _cub_reduction
->>>>>>> cd2550f1
+from cupy._core import _cub_reduction
 from cupy import testing
 
 
@@ -246,16 +242,8 @@
 
         # xp is cupy, first ensure we really use CUB
         ret = cupy.empty(())  # Cython checks return type, need to fool it
-<<<<<<< HEAD
-        if len(axis) == len(self.shape):
-            func = 'cupy._core._routines_math.cub.device_reduce'
-        else:
-            func = 'cupy._core._routines_math.cub.device_segmented_reduce'
-        with testing.AssertFunctionIsCalled(func, return_value=ret):
-            a.sum(axis=axis)
-=======
         if self.backend == 'device':
-            func_name = 'cupy.core._routines_math.cub.'
+            func_name = 'cupy._core._routines_math.cub.'
             if len(axis) == len(self.shape):
                 func_name += 'device_reduce'
             else:
@@ -264,7 +252,7 @@
                 a.sum(axis=axis)
         elif self.backend == 'block':
             # this is the only function we can mock; the rest is cdef'd
-            func_name = 'cupy.core._cub_reduction.'
+            func_name = 'cupy._core._cub_reduction.'
             func_name += '_SimpleCubReductionKernel_get_cached_function'
             func = _cub_reduction._SimpleCubReductionKernel_get_cached_function
             if len(axis) == len(self.shape):
@@ -274,7 +262,6 @@
             with testing.AssertFunctionIsCalled(
                     func_name, wraps=func, times_called=times_called):
                 a.sum(axis=axis)
->>>>>>> cd2550f1
         # ...then perform the actual computation
         return a.sum(axis=axis)
 
@@ -305,16 +292,8 @@
 
         # xp is cupy, first ensure we really use CUB
         ret = cupy.empty(())  # Cython checks return type, need to fool it
-<<<<<<< HEAD
-        if len(axis) == len(self.shape):
-            func = 'cupy._core._routines_math.cub.device_reduce'
-        else:
-            func = 'cupy._core._routines_math.cub.device_segmented_reduce'
-        with testing.AssertFunctionIsCalled(func, return_value=ret):
-            a.prod(axis=axis)
-=======
         if self.backend == 'device':
-            func_name = 'cupy.core._routines_math.cub.'
+            func_name = 'cupy._core._routines_math.cub.'
             if len(axis) == len(self.shape):
                 func_name += 'device_reduce'
             else:
@@ -323,7 +302,7 @@
                 a.prod(axis=axis)
         elif self.backend == 'block':
             # this is the only function we can mock; the rest is cdef'd
-            func_name = 'cupy.core._cub_reduction.'
+            func_name = 'cupy._core._cub_reduction.'
             func_name += '_SimpleCubReductionKernel_get_cached_function'
             func = _cub_reduction._SimpleCubReductionKernel_get_cached_function
             if len(axis) == len(self.shape):
@@ -333,7 +312,6 @@
             with testing.AssertFunctionIsCalled(
                     func_name, wraps=func, times_called=times_called):
                 a.prod(axis=axis)
->>>>>>> cd2550f1
         # ...then perform the actual computation
         return a.prod(axis=axis)
 
@@ -413,11 +391,11 @@
 class TestCuTensorReduction(unittest.TestCase):
 
     def setUp(self):
-        self.old_accelerators = cupy.core.get_routine_accelerators()
-        cupy.core.set_routine_accelerators(['cutensor'])
+        self.old_accelerators = cupy._core.get_routine_accelerators()
+        cupy._core.set_routine_accelerators(['cutensor'])
 
     def tearDown(self):
-        cupy.core.set_routine_accelerators(self.old_accelerators)
+        cupy._core.set_routine_accelerators(self.old_accelerators)
 
     @testing.for_contiguous_axes()
     # sum supports less dtypes; don't test float16 as it's not as accurate?
