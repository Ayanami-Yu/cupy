import functools
import unittest

import numpy

import cupy
from cupy import testing
from cupy.testing import _attr
from cupy.testing import _condition


def two_sample_Kolmogorov_Smirnov_test(observed1, observed2):
    """Computes the Kolmogorov-Smirnov statistic on 2 samples

    Unlike `scipy.stats.ks_2samp`, the returned p-value is not accurate
    for large p.
    """
    assert observed1.dtype == observed2.dtype
    n1, = observed1.shape
    n2, = observed2.shape
    assert n1 >= 100 and n2 >= 100
    observed = numpy.concatenate([observed1, observed2])
    indices = numpy.argsort(observed)
    observed = observed[indices]  # sort
    ds = numpy.cumsum(numpy.where(indices < n1, -n2, n1).astype(numpy.int64))
    assert ds[-1] == 0
    check = numpy.concatenate([observed[:-1] < observed[1:], [True]])
    ds = ds[check]
    d_plus = float(ds.max()) / (n1 * n2)
    d_minus = -float(ds.min()) / (n1 * n2)
    d = max(d_plus, d_minus)
    # Approximate p = special.kolmogorov(d * numpy.sqrt(n1 * n2 / (n1 + n2)))
    p = min(1.0, 2.0 * numpy.exp(-2.0 * d**2 * n1 * n2 / (n1 + n2)))
    return d_plus, d_minus, p


class BaseGeneratorTestCase(unittest.TestCase):

    target_method = None

    def get_rng(self, xp, seed):
        pass

    def set_rng_seed(self, seed):
        pass

    def setUp(self):
        self.__seed = testing.generate_seed()
        # rng will be a new or old generator API object
        self.rng = self.get_rng(cupy, self.__seed)

    def _get_generator_func(self, *args, **kwargs):
        assert isinstance(self.target_method, str), (
            'generate_method must be overridden')
        f = getattr(self.rng, self.target_method)
        return lambda: f(*args, **kwargs)

    def _generate_check_repro(self, func, seed):
        # Sample a random array while checking reproducibility
        self.set_rng_seed(seed)
        x = func()
        self.set_rng_seed(seed)
        y = func()
        testing.assert_array_equal(
            x, y,
            'Randomly generated arrays with the same seed did not match')
        return x

    def generate(self, *args, **kwargs):
        # Pick one sample from generator.
        # Reproducibility is checked by repeating seed-and-sample cycle twice.
        func = self._get_generator_func(*args, **kwargs)
        return self._generate_check_repro(func, self.__seed)

    def generate_many(self, *args, **kwargs):
        # Pick many samples from generator.
        # Reproducibility is checked only for the first sample,
        # because it's very slow to set seed every time.
        _count = kwargs.pop('_count', None)
        assert _count is not None, '_count is required'
        func = self._get_generator_func(*args, **kwargs)

        if _count == 0:
            return []

        vals = [self._generate_check_repro(func, self.__seed)]
        for _ in range(1, _count):
            vals.append(func())
        return vals

    def check_ks(self, significance_level, cupy_len=100, numpy_len=1000):
        return functools.partial(
            self._check_ks, significance_level, cupy_len, numpy_len)

    def _check_ks(
            self, significance_level, cupy_len, numpy_len,
            *args, **kwargs):
        assert 'size' in kwargs

        # cupy
        func = self._get_generator_func(*args, **kwargs)
        vals_cupy = func()
        assert vals_cupy.size > 0
        count = 1 + (cupy_len - 1) // vals_cupy.size
        vals_cupy = [vals_cupy]
        for _ in range(1, count):
            vals_cupy.append(func())
        vals_cupy = cupy.stack(vals_cupy).ravel()

        # numpy
        kwargs['size'] = numpy_len
        dtype = kwargs.pop('dtype', None)
        numpy_rng = self.get_rng(numpy, self.__seed)
        vals_numpy = getattr(numpy_rng, self.target_method)(*args, **kwargs)
        if dtype is not None:
            vals_numpy = vals_numpy.astype(dtype, copy=False)

        # test
        d_plus, d_minus, p_value = \
            two_sample_Kolmogorov_Smirnov_test(
                cupy.asnumpy(vals_cupy), vals_numpy)
        if p_value < significance_level:
            message = '''Rejected null hypothesis:
p: %f
D+ (cupy < numpy): %f
D- (cupy > numpy): %f''' % (p_value, d_plus, d_minus)
            raise AssertionError(message)


beta_params = [
    {'a': 1.0, 'b': 3.0},
    {'a': 3.0, 'b': 3.0},
    {'a': 3.0, 'b': 1.0},
    {'a': [1.0, 3.0, 5.0, 6.0, 9.0], 'b':7.0},
    {'a': 5.0, 'b': [1.0, 5.0, 8.0, 1.0, 3.0]},
    {'a': [8.0, 6.0, 2.0, 4.0, 7.0], 'b':[3.0, 1.0, 2.0, 8.0, 1.0]}]


class Beta:

    target_method = 'beta'

    def test_beta(self):
        a = self.a
        b = self.b
        if (isinstance(self.a, list) or isinstance(self.b, list)):
            a = cupy.array(self.a)
            b = cupy.array(self.b)
        self.generate(a, b, size=(3, 5))

    @_condition.repeat_with_success_at_least(10, 3)
    def test_beta_ks(self):
        if (isinstance(self.a, list) or isinstance(self.b, list)):
            self.skipTest('Stastical checks only for scalar args')
        self.check_ks(0.05)(a=self.a, b=self.b, size=2000)


class StandardExponential:

    target_method = 'standard_exponential'

    def test_standard_exponential(self):
        self.generate(size=(3, 2))

    @_attr.slow
    @_condition.repeat(10)
    def test_standard_exponential_isfinite(self):
        x = self.generate(size=10**7)
        assert cupy.isfinite(x).all()

    @testing.for_dtypes('fd')
    @_condition.repeat_with_success_at_least(10, 3)
    def test_standard_exponential_ks(self, dtype):
        self.check_ks(0.05)(size=2000, dtype=dtype)


standard_gamma_params = [
    {'shape': 0.5},
    {'shape': 1.0},
    {'shape': 3.0}]


class StandardGamma:

    target_method = 'standard_gamma'

    def test_standard_gamma(self):
        self.generate(shape=self.shape, size=(3, 2))

    @testing.for_dtypes('fd')
    @_condition.repeat_with_success_at_least(10, 3)
    def test_standard_gamma_ks(self, dtype):
        self.check_ks(0.05)(
            shape=self.shape, size=2000, dtype=dtype)


standard_normal_params = [
    {'size': None},
    {'size': (1, 2, 3)},
    {'size': 3},
    {'size': (1000, 1000)},
    {'size': (3, 3)},
    {'size': ()}]


class StandardNormal:

    target_method = 'standard_normal'

    @testing.for_dtypes('fd')
    @_condition.repeat_with_success_at_least(10, 3)
    def test_normal_ks(self, dtype):
        self.check_ks(0.05)(size=self.size, dtype=dtype)


exponential_params = [
    {'scale': 0.5},
    {'scale': 1},
    {'scale': 10}]


class Exponential:

    target_method = 'exponential'

    def test_exponential(self):
        self.generate(scale=self.scale, size=(3, 2))

    @_condition.repeat_with_success_at_least(10, 3)
    def test_exponential_ks(self):
        self.check_ks(0.05)(
            self.scale, size=2000)


poisson_params = [
    {'lam': 1.0},
    {'lam': 3.0},
    {'lam': 10.0}]


class Poisson:

    target_method = 'poisson'

    def test_poisson(self):
        self.generate(lam=self.lam, size=(3, 2))

    @_condition.repeat_with_success_at_least(10, 3)
    def test_poisson_ks(self):
        self.check_ks(0.05)(
            lam=self.lam, size=2000)

    def test_poisson_large(self):
        self.generate(lam=self.lam, size=(1000, 1000))


gamma_params = [
    {'shape': 0.5, 'scale': 0.5},
    {'shape': 1.0, 'scale': 0.5},
    {'shape': 3.0, 'scale': 0.5},
    {'shape': 0.5, 'scale': 1.0},
    {'shape': 1.0, 'scale': 1.0},
    {'shape': 3.0, 'scale': 1.0},
    {'shape': 0.5, 'scale': 3.0},
    {'shape': 1.0, 'scale': 3.0},
    {'shape': 3.0, 'scale': 3.0}]


class Gamma:

    target_method = 'gamma'

    def test_gamma_1(self):
        self.generate(shape=self.shape, scale=self.scale, size=(3, 2))

    def test_gamma_2(self):
        self.generate(shape=self.shape, size=(3, 2))

    @_condition.repeat_with_success_at_least(10, 3)
    def test_gamma_ks(self):
        self.check_ks(0.05)(
            self.shape, self.scale, size=2000)


geometric_params = [
    {'p': 0.5},
    {'p': 0.1},
    {'p': 1.0},
    {'p': [0.1, 0.5]},
]


class Geometric:

    target_method = 'geometric'

    def test_geometric(self):
        p = self.p
        if not isinstance(self.p, float):
            p = cupy.array(self.p)
        self.generate(p=p, size=(3, 2))

    @_condition.repeat_with_success_at_least(10, 3)
    def test_geometric_ks(self):
        if not isinstance(self.p, float):
            self.skipTest('Statistical checks only for scalar `p`')
        self.check_ks(0.05)(
            p=self.p, size=2000)


hypergeometric_params = [
    {'ngood': 5, 'nbad': 5, 'nsample': 5},
    {'ngood': 10.0, 'nbad': 10.0, 'nsample': 10.0},
    {'ngood': 100.0, 'nbad': 2.0, 'nsample': 10.0},
    {'ngood': [0, 5, 8], 'nbad': [5, 0, 3], 'nsample': [2, 1, 8]},
    {'ngood': [1, 4, 2, 7, 6], 'nbad': 5.0, 'nsample': [2, 7, 4, 6, 5]},
]


class Hypergeometric:

    target_method = 'hypergeometric'

    def test_hypergeometric(self):
        ngood = self.ngood
        nbad = self.nbad
        nsample = self.nsample
        if (isinstance(self.ngood, list) or isinstance(self.nbad, list)
                or isinstance(self.nsample, list)):
            ngood = cupy.array(self.ngood)
            nbad = cupy.array(self.nbad)
            nsample = cupy.array(self.nsample)
        self.generate(ngood, nbad, nsample)

    @_condition.repeat_with_success_at_least(10, 3)
    def test_hypergeometric_ks(self):
        if (isinstance(self.ngood, list) or isinstance(self.nbad, list)
                or isinstance(self.nsample, list)):
            self.skipTest('Stastical checks only for scalar args')
        self.check_ks(0.05)(self.ngood, self.nbad, self.nsample, size=2000)


power_params = [
    {'a': 0.5},
    {'a': 1},
    {'a': 5},
    {'a': [0.8, 0.7, 1, 2, 5]},
]


class Power:

    target_method = 'power'

    def test_power(self):
        a = self.a
        if not isinstance(self.a, float):
            a = cupy.array(self.a)
        self.generate(a=a)

    @_condition.repeat_with_success_at_least(10, 3)
    def test_power_ks(self):
        if not isinstance(self.a, float):
            self.skipTest('Statistical checks only for scalar `a`')
        self.check_ks(0.05)(
            a=self.a, size=2000)


logseries_params = [
    {'p': 0.5},
    {'p': 0.1},
    {'p': 0.9},
    {'p': [0.8, 0.7]},
]


class Logseries:

    target_method = 'logseries'

    def test_logseries(self):
        p = self.p
        if not isinstance(self.p, float):
            p = cupy.array(self.p)
        self.generate(p=p, size=(3, 2))

    @_condition.repeat_with_success_at_least(10, 3)
    def test_geometric_ks(self):
        if not isinstance(self.p, float):
            self.skipTest('Statistical checks only for scalar `p`')
        self.check_ks(0.05)(p=self.p, size=2000)


chisquare_params = [
    {'df': 1.0},
    {'df': 3.0},
    {'df': 10.0},
    {'df': [2, 5, 8]},
]


class Chisquare:

    target_method = 'chisquare'

    def test_chisquare(self):
        df = self.df
        if not isinstance(self.df, float):
            df = cupy.array(self.df)
        self.generate(df=df)

    @_condition.repeat_with_success_at_least(10, 3)
    def test_chisquare_ks(self):
        if not isinstance(self.df, float):
            self.skipTest('Statistical checks only for scalar `df`')
        self.check_ks(0.05)(
            df=self.df, size=2000)


<<<<<<< HEAD
f_params = [
    {'dfnum': 1.0, 'dfden': 3.0},
    {'dfnum': 3.0, 'dfden': 3.0},
    {'dfnum': 3.0, 'dfden': 1.0},
    {'dfnum': [1.0, 3.0, 3.0], 'dfden': [3.0, 3.0, 1.0]},
]


class F:

    target_method = 'f'

    def test_f(self):
        dfnum = self.dfnum
        dfden = self.dfden
        if isinstance(self.dfnum, list) or isinstance(self.dfden, list):
            dfnum = cupy.array(self.dfnum)
            dfden = cupy.array(self.dfden)
        self.generate(dfnum, dfden)

    @_condition.repeat_with_success_at_least(10, 3)
    def test_f_ks(self):
        if isinstance(self.dfnum, list) or isinstance(self.dfden, list):
            self.skipTest('Stastical checks only for scalar args')
        self.check_ks(0.05)(self.dfnum, self.dfden, size=2000)
=======
dirichlet_params = [
    {'alpha': 5},
    {'alpha': 1},
    {'alpha': [2, 5, 8]}
]


class Dirichlet:
    target_method = 'dirichlet'

    def test_dirichlet(self):
        alpha = self.alpha
        if not isinstance(self.alpha, float):
            alpha = cupy.array(self.alpha)
        self.generate(alpha=alpha, size=(3, 2))

    def test_dirichlet_int_shape(self):
        alpha = self.alpha
        if not isinstance(self.alpha, int):
            alpha = cupy.array(self.alpha)
        self.generate(alpha=alpha, size=5)

    # TODO(kataoka): add distribution test
>>>>>>> 888299a2
<|MERGE_RESOLUTION|>--- conflicted
+++ resolved
@@ -417,7 +417,6 @@
             df=self.df, size=2000)
 
 
-<<<<<<< HEAD
 f_params = [
     {'dfnum': 1.0, 'dfden': 3.0},
     {'dfnum': 3.0, 'dfden': 3.0},
@@ -443,7 +442,8 @@
         if isinstance(self.dfnum, list) or isinstance(self.dfden, list):
             self.skipTest('Stastical checks only for scalar args')
         self.check_ks(0.05)(self.dfnum, self.dfden, size=2000)
-=======
+
+
 dirichlet_params = [
     {'alpha': 5},
     {'alpha': 1},
@@ -466,5 +466,4 @@
             alpha = cupy.array(self.alpha)
         self.generate(alpha=alpha, size=5)
 
-    # TODO(kataoka): add distribution test
->>>>>>> 888299a2
+    # TODO(kataoka): add distribution test