import pickle
import unittest

import mock

import cupy
from cupy.cuda import compiler
from cupy import testing


def cuda_version():
    return cupy.cuda.runtime.runtimeGetVersion()


@testing.gpu
class TestNvrtcArch(unittest.TestCase):
    def setUp(self):
        cupy.util.clear_memo()  # _get_arch result is cached

    def _check_get_arch(self, device_cc, expected_arch):
        with mock.patch('cupy.cuda.device.Device') as device_class:
            device_class.return_value.compute_capability = device_cc
            assert compiler._get_arch() == expected_arch
        cupy.util.clear_memo()  # _get_arch result is cached

    @unittest.skipUnless(cuda_version() < 9000, 'Requires CUDA 8.x or earlier')
    def test_get_arch_cuda8(self):
        self._check_get_arch('37', '37')
        self._check_get_arch('50', '50')
        self._check_get_arch('52', '52')
        self._check_get_arch('53', '53')  # Tegra

    @unittest.skipUnless(9000 <= cuda_version() <= 10000,
                         'Requires CUDA 9.x or 10.0')
    def test_get_arch_cuda9(self):
        self._check_get_arch('62', '62')  # Tegra
        self._check_get_arch('70', '70')
        self._check_get_arch('72', '72')  # Tegra

    @unittest.skipUnless(10010 <= cuda_version(),
                         'Requires CUDA 10.1 or later')
    def test_get_arch_cuda101(self):
        self._check_get_arch('75', '75')

    @unittest.skipUnless(10000 < cuda_version() < 11000,
                         'Requires CUDA 10.1 or 10.2')
    def test_get_arch_cuda10(self):
        self._check_get_arch('70', '70')
        self._check_get_arch('75', '75')
        self._check_get_arch('77', '75')

    @unittest.skipUnless(11000 <= cuda_version(),
                         'Requires CUDA 11.0 or later')
    def test_get_arch_cuda11(self):
        self._check_get_arch('70', '70')
        self._check_get_arch('75', '75')
        self._check_get_arch('80', '80')
        self._check_get_arch('82', '80')

    def _compile(self, arch):
        compiler.compile_using_nvrtc('', arch=arch)

    @unittest.skipUnless(cuda_version() < 9000, 'Requires CUDA 8.x or earlier')
    def test_compile_cuda8(self):
        # This test is intended to detect specification change in NVRTC API.

        # It should not fail.
        # (Do not test `compute_53` as it is for Tegra.)
        self._compile('52')

        # It should fail.
        # (`compute_60` and `compute_61` are not supported by NVRTC in CUDA 8
        #  but it does not raise error when used.)
        self.assertRaises(
            compiler.CompileException, self._compile, '54')
        self.assertRaises(
            compiler.CompileException, self._compile, '70')

    @unittest.skipUnless(9000 <= cuda_version() <= 10000,
                         'Requires CUDA 9.x or 10.0')
    def test_compile_cuda9(self):
        # This test is intended to detect specification change in NVRTC API.

        # It should not fail.
        # (Do not test `compute_72` as it is for Tegra.)
        self._compile('70')

        # It should fail.
        self.assertRaises(
            compiler.CompileException, self._compile, '73')

<<<<<<< HEAD
    @unittest.skipUnless(10000 < cuda_version() < 11000,
                         'Requires CUDA 10.0 or 10.1')
    def test_compile_cuda10(self):
        # This test is intended to detect specification change in NVRTC API.

        # It should not fail.
        self._compile('75')

        # It should fail.
        self.assertRaises(
            compiler.CompileException, self._compile, '80')

    @unittest.skipUnless(11000 <= cuda_version(),
                         'Requires CUDA 11.0 or later')
    def test_compile_cuda11(self):
        # This test is intended to detect specification change in NVRTC API.

        # It should not fail.
        self._compile('80')

        # It should fail.
        self.assertRaises(
            compiler.CompileException, self._compile, '82')

=======
    @unittest.skipUnless(10010 <= cuda_version() < 11000,
                         'Requires CUDA 10.1 or 10.2')
    def test_compile_cuda101(self):
        # This test is intended to detect specification change in NVRTC API.

        # It should not fail.
        # (Do not test `compute_72` as it is for Tegra.)
        self._compile('75')

        # It should fail. (compute_80 is not supported until CUDA 11)
        self.assertRaises(
            compiler.CompileException, self._compile, '80')

>>>>>>> a04e38ed

@testing.gpu
class TestNvrtcStderr(unittest.TestCase):

    def test(self):
        # An error message contains the file name `kern.cu`
        with self.assertRaisesRegex(compiler.CompileException, 'kern.cu'):
            compiler.compile_using_nvrtc('a')


class TestIsValidKernelName(unittest.TestCase):

    def test_valid(self):
        self.assertTrue(compiler.is_valid_kernel_name('valid_name_1'))

    def test_empty(self):
        self.assertFalse(compiler.is_valid_kernel_name(''))

    def test_start_with_digit(self):
        self.assertFalse(compiler.is_valid_kernel_name('0_invalid'))

    def test_new_line(self):
        self.assertFalse(compiler.is_valid_kernel_name('invalid\nname'))

    def test_symbol(self):
        self.assertFalse(compiler.is_valid_kernel_name('invalid$name'))

    def test_space(self):
        self.assertFalse(compiler.is_valid_kernel_name('invalid name'))


class TestExceptionPicklable(unittest.TestCase):

    def test(self):
        e1 = compiler.CompileException('msg', 'fn.cu', 'fn', ('-ftz=true',))
        e2 = pickle.loads(pickle.dumps(e1))
        assert e1.args == e2.args
        assert str(e1) == str(e2)<|MERGE_RESOLUTION|>--- conflicted
+++ resolved
@@ -30,8 +30,7 @@
         self._check_get_arch('52', '52')
         self._check_get_arch('53', '53')  # Tegra
 
-    @unittest.skipUnless(9000 <= cuda_version() <= 10000,
-                         'Requires CUDA 9.x or 10.0')
+    @unittest.skipUnless(9000 <= cuda_version(), 'Requires CUDA 9.x or later')
     def test_get_arch_cuda9(self):
         self._check_get_arch('62', '62')  # Tegra
         self._check_get_arch('70', '70')
@@ -42,20 +41,10 @@
     def test_get_arch_cuda101(self):
         self._check_get_arch('75', '75')
 
-    @unittest.skipUnless(10000 < cuda_version() < 11000,
-                         'Requires CUDA 10.1 or 10.2')
-    def test_get_arch_cuda10(self):
-        self._check_get_arch('70', '70')
-        self._check_get_arch('75', '75')
-        self._check_get_arch('77', '75')
-
     @unittest.skipUnless(11000 <= cuda_version(),
                          'Requires CUDA 11.0 or later')
     def test_get_arch_cuda11(self):
-        self._check_get_arch('70', '70')
-        self._check_get_arch('75', '75')
         self._check_get_arch('80', '80')
-        self._check_get_arch('82', '80')
 
     def _compile(self, arch):
         compiler.compile_using_nvrtc('', arch=arch)
@@ -76,8 +65,7 @@
         self.assertRaises(
             compiler.CompileException, self._compile, '70')
 
-    @unittest.skipUnless(9000 <= cuda_version() <= 10000,
-                         'Requires CUDA 9.x or 10.0')
+    @unittest.skipUnless(9000 <= cuda_version(), 'Requires CUDA 9.0 or later')
     def test_compile_cuda9(self):
         # This test is intended to detect specification change in NVRTC API.
 
@@ -89,16 +77,16 @@
         self.assertRaises(
             compiler.CompileException, self._compile, '73')
 
-<<<<<<< HEAD
-    @unittest.skipUnless(10000 < cuda_version() < 11000,
-                         'Requires CUDA 10.0 or 10.1')
-    def test_compile_cuda10(self):
+    @unittest.skipUnless(10010 <= cuda_version() < 11000,
+                         'Requires CUDA 10.1 or 10.2')
+    def test_compile_cuda101(self):
         # This test is intended to detect specification change in NVRTC API.
 
         # It should not fail.
+        # (Do not test `compute_72` as it is for Tegra.)
         self._compile('75')
 
-        # It should fail.
+        # It should fail. (compute_80 is not supported until CUDA 11)
         self.assertRaises(
             compiler.CompileException, self._compile, '80')
 
@@ -112,23 +100,8 @@
 
         # It should fail.
         self.assertRaises(
-            compiler.CompileException, self._compile, '82')
+            compiler.CompileException, self._compile, '83')
 
-=======
-    @unittest.skipUnless(10010 <= cuda_version() < 11000,
-                         'Requires CUDA 10.1 or 10.2')
-    def test_compile_cuda101(self):
-        # This test is intended to detect specification change in NVRTC API.
-
-        # It should not fail.
-        # (Do not test `compute_72` as it is for Tegra.)
-        self._compile('75')
-
-        # It should fail. (compute_80 is not supported until CUDA 11)
-        self.assertRaises(
-            compiler.CompileException, self._compile, '80')
-
->>>>>>> a04e38ed
 
 @testing.gpu
 class TestNvrtcStderr(unittest.TestCase):
