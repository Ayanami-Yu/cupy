--- conflicted
+++ resolved
@@ -179,7 +179,75 @@
 
 
 @testing.parameterize(*testing.product({
-<<<<<<< HEAD
+    'shape': [(30, 29), (29, 29), (29, 30)],
+    'k': [3, 6, 12],
+    'return_vectors': [True, False],
+}))
+@unittest.skipUnless(scipy_available, 'requires scipy')
+class TestSvds(unittest.TestCase):
+    density = 0.33
+
+    def _make_matrix(self, dtype, xp):
+        a = testing.shaped_random(self.shape, xp, dtype=dtype)
+        mask = testing.shaped_random(self.shape, xp, dtype='f', scale=1)
+        a[mask > self.density] = 0
+        return a
+
+    def _test_svds(self, a, xp, sp):
+        ret = sp.linalg.svds(a, k=self.k,
+                             return_singular_vectors=self.return_vectors)
+        if self.return_vectors:
+            u, s, vt = ret
+            # Check the results with u @ s @ vt, as singular vectors don't
+            # necessarily match.
+            return u @ xp.diag(s) @ vt
+        else:
+            return xp.sort(ret)
+
+    @testing.for_dtypes('fF')
+    @testing.numpy_cupy_allclose(rtol=1e-4, atol=1e-4, sp_name='sp')
+    def test_sparse_f(self, dtype, xp, sp):
+        a = self._make_matrix(dtype, xp)
+        a = sp.csr_matrix(a)
+        return self._test_svds(a, xp, sp)
+
+    @testing.for_dtypes('fF')
+    @testing.numpy_cupy_allclose(rtol=1e-4, atol=1e-4, sp_name='sp')
+    def test_dense_f(self, dtype, xp, sp):
+        a = self._make_matrix(dtype, xp)
+        return self._test_svds(a, xp, sp)
+
+    @testing.for_dtypes('dD')
+    @testing.numpy_cupy_allclose(rtol=1e-12, atol=1e-12, sp_name='sp')
+    def test_sparse_d(self, dtype, xp, sp):
+        a = self._make_matrix(dtype, xp)
+        a = sp.csr_matrix(a)
+        return self._test_svds(a, xp, sp)
+
+    @testing.for_dtypes('dD')
+    @testing.numpy_cupy_allclose(rtol=1e-12, atol=1e-12, sp_name='sp')
+    def test_dense_d(self, dtype, xp, sp):
+        a = self._make_matrix(dtype, xp)
+        return self._test_svds(a, xp, sp)
+
+    def test_invalid(self):
+        for xp, sp in ((numpy, scipy.sparse), (cupy, sparse)):
+            a = xp.diag(xp.ones(self.shape, dtype='f'))
+            with pytest.raises(ValueError):
+                sp.linalg.svds(a, k=0)
+        xp, sp = cupy, sparse
+        a = xp.diag(xp.ones(self.shape, dtype='f'))
+        with pytest.raises(ValueError):
+            sp.linalg.svds(xp.ones((1,), dtype='f'))
+        with pytest.raises(TypeError):
+            sp.linalg.svds(xp.ones((2, 2), dtype='i'))
+        with pytest.raises(ValueError):
+            sp.linalg.svds(a, k=min(self.shape))
+        with pytest.raises(ValueError):
+            sp.linalg.svds(a, k=self.k, which='SM')
+
+@testing.parameterize(*testing.product({
+    'shape': [(30, 29), (29, 29), (29, 30)],
     'x0': [None, 'ones'],
     'M': [None, 'jacobi'],
     'atol': [None, 'select-by-dtype'],
@@ -302,72 +370,4 @@
         b = self._make_normalized_vector('f', xp)
         ng_a = xp.ones((self.n, self.n), dtype='i')
         with pytest.raises(TypeError):
-            sp.linalg.cg(ng_a, b, atol=self.atol)
-=======
-    'shape': [(30, 29), (29, 29), (29, 30)],
-    'k': [3, 6, 12],
-    'return_vectors': [True, False],
-}))
-@unittest.skipUnless(scipy_available, 'requires scipy')
-class TestSvds(unittest.TestCase):
-    density = 0.33
-
-    def _make_matrix(self, dtype, xp):
-        a = testing.shaped_random(self.shape, xp, dtype=dtype)
-        mask = testing.shaped_random(self.shape, xp, dtype='f', scale=1)
-        a[mask > self.density] = 0
-        return a
-
-    def _test_svds(self, a, xp, sp):
-        ret = sp.linalg.svds(a, k=self.k,
-                             return_singular_vectors=self.return_vectors)
-        if self.return_vectors:
-            u, s, vt = ret
-            # Check the results with u @ s @ vt, as singular vectors don't
-            # necessarily match.
-            return u @ xp.diag(s) @ vt
-        else:
-            return xp.sort(ret)
-
-    @testing.for_dtypes('fF')
-    @testing.numpy_cupy_allclose(rtol=1e-4, atol=1e-4, sp_name='sp')
-    def test_sparse_f(self, dtype, xp, sp):
-        a = self._make_matrix(dtype, xp)
-        a = sp.csr_matrix(a)
-        return self._test_svds(a, xp, sp)
-
-    @testing.for_dtypes('fF')
-    @testing.numpy_cupy_allclose(rtol=1e-4, atol=1e-4, sp_name='sp')
-    def test_dense_f(self, dtype, xp, sp):
-        a = self._make_matrix(dtype, xp)
-        return self._test_svds(a, xp, sp)
-
-    @testing.for_dtypes('dD')
-    @testing.numpy_cupy_allclose(rtol=1e-12, atol=1e-12, sp_name='sp')
-    def test_sparse_d(self, dtype, xp, sp):
-        a = self._make_matrix(dtype, xp)
-        a = sp.csr_matrix(a)
-        return self._test_svds(a, xp, sp)
-
-    @testing.for_dtypes('dD')
-    @testing.numpy_cupy_allclose(rtol=1e-12, atol=1e-12, sp_name='sp')
-    def test_dense_d(self, dtype, xp, sp):
-        a = self._make_matrix(dtype, xp)
-        return self._test_svds(a, xp, sp)
-
-    def test_invalid(self):
-        for xp, sp in ((numpy, scipy.sparse), (cupy, sparse)):
-            a = xp.diag(xp.ones(self.shape, dtype='f'))
-            with pytest.raises(ValueError):
-                sp.linalg.svds(a, k=0)
-        xp, sp = cupy, sparse
-        a = xp.diag(xp.ones(self.shape, dtype='f'))
-        with pytest.raises(ValueError):
-            sp.linalg.svds(xp.ones((1,), dtype='f'))
-        with pytest.raises(TypeError):
-            sp.linalg.svds(xp.ones((2, 2), dtype='i'))
-        with pytest.raises(ValueError):
-            sp.linalg.svds(a, k=min(self.shape))
-        with pytest.raises(ValueError):
-            sp.linalg.svds(a, k=self.k, which='SM')
->>>>>>> 8006eea3
+            sp.linalg.cg(ng_a, b, atol=self.atol)