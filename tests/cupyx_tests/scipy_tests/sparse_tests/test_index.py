--- conflicted
+++ resolved
@@ -1,11 +1,6 @@
 import itertools
 import unittest
 
-<<<<<<< HEAD
-import cupy
-
-from cupy import sparse
-=======
 import numpy
 import pytest
 try:
@@ -15,15 +10,9 @@
 
 import cupy
 import cupyx
->>>>>>> cd2550f1
 from cupy import testing
 from cupyx.scipy import sparse
 
-<<<<<<< HEAD
-import numpy
-
-import pytest
-=======
 
 def _get_index_combos(idx):
     return [dict['arr_fn'](idx, dtype=dict['dtype'])
@@ -38,7 +27,6 @@
         assert not xp.shares_memory(x.indptr, y.indptr)
         assert not xp.shares_memory(x.indices, y.indices)
         assert not xp.shares_memory(x.data, y.data)
->>>>>>> cd2550f1
 
 
 @testing.parameterize(*testing.product({
@@ -52,10 +40,6 @@
 @testing.gpu
 class TestSetitemIndexing(unittest.TestCase):
 
-<<<<<<< HEAD
-    def _run(self, maj, min=None, flip_for_csc=True,
-             compare_dense=False):
-=======
     def _run(self, maj, min=None, data=5):
 
         import scipy.sparse
@@ -65,52 +49,17 @@
                 shape, sparse, self.dtype, self.density, self.format)
             expected = testing.shaped_sparse_random(
                 shape, scipy.sparse, self.dtype, self.density, self.format)
->>>>>>> cd2550f1
 
             maj_h = maj.get() if isinstance(maj, cupy.ndarray) else maj
             min_h = min.get() if isinstance(min, cupy.ndarray) else min
 
-<<<<<<< HEAD
-        if self.format == 'csc' and flip_for_csc:
-            tmp = maj
-            maj = min
-            min = tmp
-
-        # None is not valid for major when minor is not None
-        maj = slice(None) if maj is None else maj
-
-        # sparse.random doesn't support complex types
-        # so we need to cast
-        a = a.astype(self.dtype)
-=======
             data_is_cupy = isinstance(data, (cupy.ndarray, sparse.spmatrix))
             data_h = data.get() if data_is_cupy else data
->>>>>>> cd2550f1
 
             if min is not None:
                 actual = a
                 actual[maj, min] = data
 
-<<<<<<< HEAD
-        if compare_dense:
-            expected = expected.todense()
-
-        maj_h = maj.get() if isinstance(maj, cupy.ndarray) else maj
-        min_h = min.get() if isinstance(min, cupy.ndarray) else min
-
-        if min is not None:
-
-            expected = expected[maj_h, min_h]
-            actual = a[maj, min]
-        else:
-            expected = expected[maj_h]
-            actual = a[maj]
-
-        if compare_dense:
-            actual = actual.todense()
-
-        if sparse.isspmatrix(actual):
-=======
                 expected[maj_h, min_h] = data_h
             else:
                 actual = a
@@ -119,7 +68,6 @@
                 expected[maj_h] = data_h
 
         if cupyx.scipy.sparse.isspmatrix(actual):
->>>>>>> cd2550f1
             actual.sort_indices()
             expected.sort_indices()
 
@@ -230,18 +178,8 @@
         self._run(slice(5, 1), 5)
         self._run(slice(5, 1, -1), 5)
 
-<<<<<<< HEAD
-        self._run(slice(1, 20, 2), slice(1, 5, 1))
-        self._run(slice(20, 1, 2), slice(1, 5, 1))
-        self._run(slice(1, 15, 2), slice(1, 5, 1))
-        self._run(slice(15, 1, 5), slice(1, 5, 1))
-        self._run(slice(1, 15, 5), slice(1, 5, 1))
-        self._run(slice(20, 1, 5), slice(None))
-        self._run(slice(1, 20, 5), slice(None))
-=======
     def test_major_slice_minor_fancy(self):
         self._run(slice(1, 10, 2), [1, 5, 4])
->>>>>>> cd2550f1
 
     def test_major_scalar_minor_slice(self):
         self._run(5, slice(1, 5))
@@ -254,12 +192,7 @@
 
     def test_major_scalar_minor_scalar(self):
         self._run(5, 5)
-<<<<<<< HEAD
-        self._run(numpy.array(5), numpy.array(5))
-        self._run(cupy.array(5), cupy.array(5))
-=======
         self._run(10, 24, 5)
->>>>>>> cd2550f1
 
     def test_major_scalar_minor_fancy(self):
         self._run(5, [1, 5, 4])
@@ -267,53 +200,6 @@
     def test_major_all_minor_all(self):
         self._run(slice(None), slice(None))
 
-<<<<<<< HEAD
-    # Major Indexing
-
-    def test_major_bool_fancy(self):
-
-        size = self.n_rows if self.format == 'csr' else self.n_cols
-
-        a = numpy.random.random(size)
-        self._run(cupy.array(a).astype(cupy.bool))  # Cupy
-        self._run(a.astype(numpy.bool))             # Numpy
-        self._run(a.astype(numpy.bool).tolist(),    # List
-                  # In older environments (e.g., py35, scipy 1.4),
-                  # scipy sparse arrays are crashing when indexed with
-                  # native Python boolean list.
-                  compare_dense=True)
-
-    def test_major_fancy_minor_all(self):
-
-        self._run([1, 5, 4, 2, 5, 1], slice(None))
-
-        for idx in self._get_index_combos([1, 5, 4, 2, 5, 1]):
-            self._run(idx, slice(None))
-
-    def test_major_fancy_minor_scalar(self):
-        self._run([1, 5, 4, 5, 1], 5)
-        for idx in self._get_index_combos([1, 5, 4, 2, 5, 1]):
-            self._run(idx, 5)
-
-    def test_major_fancy_minor_slice(self):
-        self._run([1, 5, 4, 5, 1], slice(1, 5))
-        self._run([1, 5, 4, 5, 1], slice(5, 1, 1))
-
-        for idx in self._get_index_combos([1, 5, 4, 5, 1]):
-            self._run(idx, slice(5, 1, 1))
-
-        for idx in self._get_index_combos([1, 5, 4, 5, 1]):
-            self._run(idx, slice(1, 5))
-
-    def test_ellipsis(self):
-        self._run(Ellipsis, flip_for_csc=False)
-        self._run(Ellipsis, 1, flip_for_csc=False)
-        self._run(1, Ellipsis, flip_for_csc=False)
-        self._run(Ellipsis, slice(None), flip_for_csc=False)
-        self._run(slice(None), Ellipsis, flip_for_csc=False)
-        self._run(Ellipsis, slice(1, None), flip_for_csc=False)
-        self._run(slice(1, None), Ellipsis, flip_for_csc=False)
-=======
     def test_major_all_minor_fancy(self):
         for min in _get_index_combos(
                 [0, 3, 4, 1, 1, 5, 5, 2, 3, 4, 5, 4, 1, 5]):
@@ -431,7 +317,6 @@
         self._run([[True], [False], [True]], data=5)
 
     def test_fancy_setting(self):
->>>>>>> cd2550f1
 
         for maj, data in zip(_get_index_combos([0, 5, 10, 2]),
                              _get_index_combos([1, 2, 3, 2])):
