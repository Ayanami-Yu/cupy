import pickle

import numpy
import pytest
try:
    import scipy.sparse
    scipy_available = True
except ImportError:
    scipy_available = False

import cupy
from cupy import testing
from cupy.cuda import driver
from cupy.cuda import runtime
from cupyx.scipy import sparse


def _make(xp, sp, dtype):
    data = xp.array([0, 1, 2, 3], dtype)
    row = xp.array([0, 0, 1, 2], 'i')
    col = xp.array([0, 1, 3, 2], 'i')
    # 0, 1, 0, 0
    # 0, 0, 0, 2
    # 0, 0, 3, 0
    return sp.coo_matrix((data, (row, col)), shape=(3, 4))


def _make_complex(xp, sp, dtype):
    data = xp.array([0, 1, 2, 3], dtype)
    if dtype in [numpy.complex64, numpy.complex128]:
        data = data - 1j
    row = xp.array([0, 0, 1, 2], 'i')
    col = xp.array([0, 1, 3, 2], 'i')
    # 0, 1 - 1j, 0, 0
    # 0, 0, 0, 2 - 1j
    # 0, 0, 3 - 1j, 0
    return sp.coo_matrix((data, (row, col)), shape=(3, 4))


def _make2(xp, sp, dtype):
    data = xp.array([1, 2, 3, 4], dtype)
    row = xp.array([0, 1, 1, 2], 'i')
    col = xp.array([2, 1, 2, 2], 'i')
    # 0, 0, 1, 0
    # 0, 2, 3, 0
    # 0, 0, 4, 0
    return sp.coo_matrix((data, (row, col)), shape=(3, 4))


def _make3(xp, sp, dtype):
    data = xp.array([1, 2, 3, 4, 5], dtype)
    row = xp.array([0, 1, 1, 3, 3], 'i')
    col = xp.array([0, 2, 1, 0, 2], 'i')
    # 1, 0, 0
    # 0, 3, 2
    # 0, 0, 0
    # 4, 0, 5
    return sp.coo_matrix((data, (row, col)), shape=(4, 3))


def _make_unordered(xp, sp, dtype):
    data = xp.array([1, 4, 3, 2], dtype)
    row = xp.array([0, 2, 1, 0], 'i')
    col = xp.array([0, 2, 3, 1], 'i')
    # 1, 2, 0, 0
    # 0, 0, 0, 3
    # 0, 0, 4, 0
    return sp.coo_matrix((data, (row, col)), shape=(3, 4))


def _make_duplicate(xp, sp, dtype):
    data = xp.array([0, 1, 2, 3, 4, 5], dtype)
    row = xp.array([1, 1, 1, 1, 0, 1], 'i')
    col = xp.array([0, 0, 2, 0, 0, 2], 'i')
    # 4, 0, 0, 0
    # 4, 0, 7, 0
    # 0, 0, 0, 0
    return sp.coo_matrix((data, (row, col)), shape=(3, 4))


def _make_empty(xp, sp, dtype):
    data = xp.array([], dtype)
    row = xp.array([], 'i')
    col = xp.array([], 'i')
    return sp.coo_matrix((data, (row, col)), shape=(3, 4))


def _make_square(xp, sp, dtype):
    data = xp.array([0, 1, 2, 3], dtype)
    row = xp.array([0, 0, 1, 2], 'i')
    col = xp.array([0, 2, 0, 2], 'i')
    # 0, 1, 0
    # 2, 0, 0
    # 0, 0, 3
    return sp.coo_matrix((data, (row, col)), shape=(3, 3))


def _make_shape(xp, sp, dtype):
    return sp.coo_matrix((3, 4))


def _make_sum_dup(xp, sp, dtype):
    # 1 0 0
    # 1 1 0
    # 1 1 1
    data = xp.array([1, 1, 1, 1, 1, 1], dtype)
    row = xp.array([0, 1, 1, 2, 2, 2], 'i')
    col = xp.array([0, 0, 1, 0, 1, 2], 'i')
    return sp.coo_matrix((data, (row, col)), shape=(3, 3))


@testing.parameterize(*testing.product({
    'dtype': [numpy.float32, numpy.float64, numpy.complex64, numpy.complex128],
}))
class TestCooMatrix:

    @pytest.fixture(autouse=True)
    def setUp(self):
        self.m = _make(cupy, sparse, self.dtype)

    def test_dtype(self):
        assert self.m.dtype == self.dtype

    def test_data(self):
        assert self.m.data.dtype == self.dtype
        testing.assert_array_equal(
            self.m.data, cupy.array([0, 1, 2, 3], self.dtype))

    def test_row(self):
        assert self.m.row.dtype == numpy.int32
        testing.assert_array_equal(
            self.m.row, cupy.array([0, 0, 1, 2], self.dtype))

    def test_col(self):
        assert self.m.col.dtype == numpy.int32
        testing.assert_array_equal(
            self.m.col, cupy.array([0, 1, 3, 2], self.dtype))

    def test_init_copy(self):
        n = sparse.coo_matrix(self.m)
        assert n is not self.m
        cupy.testing.assert_array_equal(n.toarray(), self.m.toarray())

    def test_init_copy_other_sparse(self):
        n = sparse.coo_matrix(self.m.tocsr())
        cupy.testing.assert_array_equal(n.toarray(), self.m.toarray())

    @testing.with_requires('scipy')
    def test_init_copy_scipy_sparse(self):
        m = _make(numpy, scipy.sparse, self.dtype)
        n = sparse.coo_matrix(m)
        assert isinstance(n.data, cupy.ndarray)
        assert isinstance(n.row, cupy.ndarray)
        assert isinstance(n.col, cupy.ndarray)
        cupy.testing.assert_array_equal(n.data, m.data)
        cupy.testing.assert_array_equal(n.row, m.row)
        cupy.testing.assert_array_equal(n.col, m.col)
        assert n.shape == m.shape

    @testing.with_requires('scipy')
    @testing.numpy_cupy_allclose(sp_name='sp')
    def test_init_copy_other_scipy_sparse(self, xp, sp):
        m = _make(numpy, scipy.sparse, self.dtype)
        n = sp.coo_matrix(m.tocsc())
        assert len(n.data) == len(m.data)
        assert len(n.row) == len(m.row)
        assert len(n.col) == len(m.col)
        assert n.shape == m.shape
        return n

    def test_pickle_roundtrip(self):
        s = _make(cupy, sparse, self.dtype)
        s2 = pickle.loads(pickle.dumps(s))
        assert s.shape == s2.shape
        assert s.dtype == s2.dtype
        if scipy_available:
            assert (s.get() != s2.get()).count_nonzero() == 0

    def test_shape(self):
        assert self.m.shape == (3, 4)

    def test_ndim(self):
        assert self.m.ndim == 2

    def test_nnz(self):
        assert self.m.nnz == 4

    def test_conj(self):
        n = _make_complex(cupy, sparse, self.dtype)
        cupy.testing.assert_array_equal(n.conj().data, n.data.conj())

    def test_has_canonical_format(self):
        assert self.m.has_canonical_format is False

    @testing.with_requires('scipy')
    def test_get(self):
        m = self.m.get()
        assert isinstance(m, scipy.sparse.coo_matrix)
        expect = [
            [0, 1, 0, 0],
            [0, 0, 0, 2],
            [0, 0, 3, 0]
        ]
        numpy.testing.assert_allclose(m.toarray(), expect)

    @testing.with_requires('scipy')
    def test_str(self):
        if numpy.dtype(self.dtype).kind == 'f':
            expect = '''  (0, 0)\t0.0
  (0, 1)\t1.0
  (1, 3)\t2.0
  (2, 2)\t3.0'''
        elif numpy.dtype(self.dtype).kind == 'c':
            expect = '''  (0, 0)\t0j
  (0, 1)\t(1+0j)
  (1, 3)\t(2+0j)
  (2, 2)\t(3+0j)'''
        assert str(self.m) == expect

    def test_toarray(self):
        m = self.m.toarray()
        expect = [
            [0, 1, 0, 0],
            [0, 0, 0, 2],
            [0, 0, 3, 0]
        ]
        cupy.testing.assert_allclose(m, expect)

    # reshape
    def test_reshape_0(self):
        assert self.m.reshape((12, 1)).shape == (12, 1)

    def test_reshape_1(self):
        m = self.m.reshape((1, 12)).toarray()
        expect = [[0, 1, 0, 0, 0, 0, 0, 2, 0, 0, 3, 0]]
        cupy.testing.assert_allclose(m, expect)

    def test_reshape_2(self):
        m = self.m.reshape((1, 12), order='F').toarray()
        expect = [[1, 0, 0, 0, 0, 2, 0, 0, 0, 0, 3, 0]]
        cupy.testing.assert_allclose(m, expect)


@testing.parameterize(*testing.product({
    'dtype': [numpy.float32, numpy.float64, numpy.complex64, numpy.complex128],
}))
@testing.with_requires('scipy')
class TestCooMatrixInit:

    @pytest.fixture(autouse=True)
    def setUp(self):
        self.shape = (3, 4)

    def data(self, xp):
        return xp.array([0, 1, 2, 3], self.dtype)

    def row(self, xp):
        return xp.array([0, 0, 1, 2], 'i')

    def col(self, xp):
        return xp.array([0, 1, 3, 2], 'i')

    @testing.numpy_cupy_equal(sp_name='sp')
    def test_shape_none(self, xp, sp):
        x = sp.coo_matrix(
            (self.data(xp), (self.row(xp), self.col(xp))), shape=None)
        assert x.shape == (3, 4)

    @testing.numpy_cupy_equal(sp_name='sp')
    def test_dtype(self, xp, sp):
        data = self.data(xp).real.astype('i')
        x = sp.coo_matrix(
            (data, (self.row(xp), self.col(xp))), dtype=self.dtype)
        assert x.dtype == self.dtype

    @testing.numpy_cupy_equal(sp_name='sp')
    def test_copy_true(self, xp, sp):
        data = self.data(xp)
        row = self.row(xp)
        col = self.col(xp)
        x = sp.coo_matrix((data, (row, col)), copy=True)

        assert data is not x.data
        assert row is not x.row
        assert col is not x.col

    def test_init_dense(self):
        m = cupy.array([[0, 1, 0, 2],
                        [0, 0, 0, 0],
                        [0, 0, 3, 0]], dtype=self.dtype)
        n = sparse.coo_matrix(m)
        assert n.nnz == 3
        assert n.shape == (3, 4)
        cupy.testing.assert_array_equal(n.data, [1, 2, 3])
        cupy.testing.assert_array_equal(n.row, [0, 0, 2])
        cupy.testing.assert_array_equal(n.col, [1, 3, 2])

    def test_init_dense_allzero(self):
        m = cupy.array([[0, 0, 0, 0],
                        [0, 0, 0, 0],
                        [0, 0, 0, 0]], dtype=self.dtype)
        n = sparse.coo_matrix(m)
        assert n.nnz == 0
        assert n.shape == (3, 4)
        cupy.testing.assert_array_equal(n.data, [])
        cupy.testing.assert_array_equal(n.row, [])
        cupy.testing.assert_array_equal(n.col, [])

    def test_init_dense_check_if_row_major(self):
        rows, cols = 10, 9
        for order in ('C', 'F'):
            d = testing.shaped_random((rows, cols), dtype=self.dtype,
                                      order=order)
            mask = testing.shaped_random((rows, cols), scale=1.0)
            d[mask > 0.5] = 0
            s = sparse.coo_matrix(d)
            for i in range(s.nnz):
                assert 0 <= s.row[i] < rows
                assert 0 <= s.col[i] < cols
                assert s.data[i] == d[s.row[i], s.col[i]]
                if i == 0:
                    continue
                assert ((s.row[i-1] < s.row[i]) or
                        (s.row[i-1] == s.row[i] and s.col[i-1] < s.col[i]))
            assert s.has_canonical_format

    def test_invalid_format(self):
        for xp, sp in ((numpy, scipy.sparse), (cupy, sparse)):
            with pytest.raises(TypeError):
                sp.coo_matrix(
                    (self.data(xp), self.row(xp)), shape=self.shape)

    @testing.numpy_cupy_allclose(sp_name='sp', atol=1e-5)
    def test_intlike_shape(self, xp, sp):
        s = sp.coo_matrix((self.data(xp), (self.row(xp), self.col(xp))),
                          shape=(xp.array(self.shape[0]),
                                 xp.int32(self.shape[1])))
        assert isinstance(s.shape[0], int)
        assert isinstance(s.shape[1], int)
        return s

    def test_shape_invalid(self):
        for xp, sp in ((numpy, scipy.sparse), (cupy, sparse)):
            with pytest.raises(ValueError):
                sp.coo_matrix(
                    (self.data(xp), (self.row(xp), self.col(xp))),
                    shape=(2,))

    def test_data_invalid(self):
        with pytest.raises(ValueError):
            sparse.coo_matrix(
                ('invalid', (self.row(cupy), self.col(cupy))),
                shape=self.shape)

    def test_data_invalid_ndim(self):
        for xp, sp in ((numpy, scipy.sparse), (cupy, sparse)):
            with pytest.raises(ValueError):
                sp.coo_matrix(
                    (self.data(xp)[None], (self.row(xp), self.col(xp))),
                    shape=self.shape)

    def test_row_invalid(self):
        with pytest.raises(ValueError):
            sparse.coo_matrix(
                (self.data(cupy), ('invalid', self.col(cupy))),
                shape=self.shape)

    def test_row_invalid_ndim(self):
        for xp, sp in ((numpy, scipy.sparse), (cupy, sparse)):
            with pytest.raises(ValueError):
                sp.coo_matrix(
                    (self.data(xp), (self.row(xp)[None], self.col(xp))),
                    shape=self.shape)

    def test_col_invalid(self):
        with pytest.raises(ValueError):
            sparse.coo_matrix(
                (self.data(cupy), (self.row(cupy), 'invalid')),
                shape=self.shape)

    def test_col_invalid_ndim(self):
        for xp, sp in ((numpy, scipy.sparse), (cupy, sparse)):
            with pytest.raises(ValueError):
                sp.coo_matrix(
                    (self.data(xp), (self.row(xp), self.col(xp)[None])),
                    shape=self.shape)

    def test_data_different_length(self):
        for xp, sp in ((numpy, scipy.sparse), (cupy, sparse)):
            data = xp.arange(5, dtype=self.dtype)
            with pytest.raises(TypeError):
                sp.coo_matrix(
                    (data(xp), (self.row(xp), self.col(xp))),
                    shape=self.shape)

    def test_row_different_length(self):
        for xp, sp in ((numpy, scipy.sparse), (cupy, sparse)):
            row = xp.arange(5, dtype=self.dtype)
            with pytest.raises(TypeError):
                sp.coo_matrix(
                    (self.data(xp), (row(xp), self.col(xp))),
                    shape=self.shape)

    def test_col_different_length(self):
        for xp, sp in ((numpy, scipy.sparse), (cupy, sparse)):
            col = xp.arange(5, dtype=self.dtype)
            with pytest.raises(TypeError):
                sp.coo_matrix(
                    (self.data(xp), (self.row(xp), col(xp))),
                    shape=self.shape)

    def test_fail_to_infer_shape(self):
        for xp, sp in ((numpy, scipy.sparse), (cupy, sparse)):
            data = xp.array([], dtype=self.dtype)
            row = xp.array([], dtype='i')
            col = xp.array([], dtype='i')
            with pytest.raises(ValueError):
                sp.coo_matrix((data, (row, col)), shape=None)

    def test_row_too_large(self):
        for xp, sp in ((numpy, scipy.sparse), (cupy, sparse)):
            row = xp.array([0, 0, 1, 3], 'i')
            with pytest.raises(ValueError):
                sp.coo_matrix(
                    (self.data(xp), (row, self.col(xp))),
                    shape=self.shape)

    def test_row_too_small(self):
        for xp, sp in ((numpy, scipy.sparse), (cupy, sparse)):
            row = xp.array([0, -1, 1, 2], 'i')
            with pytest.raises(ValueError):
                sp.coo_matrix(
                    (self.data(xp), (row, self.col(xp))),
                    shape=self.shape)

    def test_col_too_large(self):
        for xp, sp in ((numpy, scipy.sparse), (cupy, sparse)):
            col = xp.array([0, 1, 4, 2], 'i')
            with pytest.raises(ValueError):
                sp.coo_matrix(
                    (self.data(xp), (self.row(xp), col)),
                    shape=self.shape)

    def test_col_too_small(self):
        for xp, sp in ((numpy, scipy.sparse), (cupy, sparse)):
            col = xp.array([0, -1, 3, 2], 'i')
            with pytest.raises(ValueError):
                sp.coo_matrix(
                    (self.data(xp), (self.row(xp), col)),
                    shape=self.shape)

    def test_unsupported_dtype(self):
        with pytest.raises(ValueError):
            sparse.coo_matrix(
                (self.data(cupy), (self.row(cupy), self.col(cupy))),
                shape=self.shape, dtype='i')

    @testing.numpy_cupy_equal(sp_name='sp')
    def test_conj(self, xp, sp):
        n = _make_complex(xp, sp, self.dtype)
        cupy.testing.assert_array_equal(n.conj().data, n.data.conj())


@testing.parameterize(*testing.product({
    'make_method': [
        '_make', '_make_unordered', '_make_empty', '_make_duplicate',
        '_make_shape'],
    'dtype': [numpy.float32, numpy.float64, numpy.complex64, numpy.complex128],
}))
@testing.with_requires('scipy')
class TestCooMatrixScipyComparison:

    @property
    def make(self):
        return globals()[self.make_method]

    @testing.numpy_cupy_equal(sp_name='sp')
    def test_dtype(self, xp, sp):
        m = self.make(xp, sp, self.dtype)
        return m.dtype

    @testing.numpy_cupy_equal(sp_name='sp')
    def test_nnz(self, xp, sp):
        m = self.make(xp, sp, self.dtype)
        return m.getnnz()

    @testing.numpy_cupy_array_equal(sp_name='sp')
    def test_asfptype(self, xp, sp):
        m = _make(xp, sp, self.dtype)
        return m.asfptype()

    @testing.numpy_cupy_allclose(sp_name='sp')
    def test_toarray(self, xp, sp):
        m = self.make(xp, sp, self.dtype)
        return m.toarray()

    @testing.numpy_cupy_allclose(sp_name='sp')
    def test_A(self, xp, sp):
        m = self.make(xp, sp, self.dtype)
        return m.A

    @testing.numpy_cupy_allclose(sp_name='sp')
    def test_tocoo(self, xp, sp):
        m = _make(xp, sp, self.dtype)
        return m.tocoo()

    @testing.numpy_cupy_allclose(sp_name='sp')
    def test_tocoo_copy(self, xp, sp):
        m = _make(xp, sp, self.dtype)
        n = m.tocoo(copy=True)
        assert m.data is not n.data
        assert m.row is not n.row
        assert m.col is not n.col
        return n

    @testing.numpy_cupy_allclose(sp_name='sp')
    def test_tocsc(self, xp, sp):
        m = self.make(xp, sp, self.dtype)
        out = m.tocsc()
        assert out.has_canonical_format
        return out

    @testing.numpy_cupy_allclose(sp_name='sp')
    def test_tocsc_copy(self, xp, sp):
        m = _make(xp, sp, self.dtype)
        n = m.tocsc(copy=True)
        assert m.data is not n.data
        assert n.has_canonical_format
        return n

    @testing.numpy_cupy_allclose(sp_name='sp')
    def test_tocsr(self, xp, sp):
        m = self.make(xp, sp, self.dtype)
        out = m.tocsr()
        assert out.has_canonical_format
        return out

    @testing.numpy_cupy_allclose(sp_name='sp')
    def test_tocsr_copy(self, xp, sp):
        m = _make(xp, sp, self.dtype)
        n = m.tocsr(copy=True)
        assert m.data is not n.data
        assert n.has_canonical_format
        return n

    # dot
    @testing.with_requires('scipy!=1.8.0')
    @testing.numpy_cupy_allclose(sp_name='sp', _check_sparse_format=False)
    def test_dot_scalar(self, xp, sp):
        m = _make(xp, sp, self.dtype)
        return m.dot(2.0)

    @testing.with_requires('scipy!=1.8.0')
    @testing.numpy_cupy_allclose(sp_name='sp', _check_sparse_format=False)
    def test_dot_numpy_scalar(self, xp, sp):
        m = _make(xp, sp, self.dtype)
        return m.dot(numpy.dtype(self.dtype).type(2.0))

    @testing.numpy_cupy_allclose(sp_name='sp')
    def test_dot_csr(self, xp, sp):
        m = _make(xp, sp, self.dtype)
        x = _make3(xp, sp, self.dtype)
        return m.dot(x)

    def test_dot_csr_invalid_shape(self):
        for xp, sp in ((numpy, scipy.sparse), (cupy, sparse)):
            m = _make(xp, sp, self.dtype)
            x = sp.csr_matrix((5, 3), dtype=self.dtype)
            with pytest.raises(ValueError):
                m.dot(x)

    @pytest.mark.skipif(runtime.is_hip and driver.get_build_version() < 400,
                        reason='no working implementation')
    @testing.numpy_cupy_allclose(sp_name='sp')
    def test_dot_csc(self, xp, sp):
        m = _make(xp, sp, self.dtype)
        x = _make3(xp, sp, self.dtype).tocsc()
        return m.dot(x)

    @testing.numpy_cupy_allclose(sp_name='sp')
    def test_dot_sparse(self, xp, sp):
        m = _make(xp, sp, self.dtype)
        x = _make3(xp, sp, self.dtype).tocoo()
        return m.dot(x)

    @testing.with_requires('scipy>=1.8.0rc1')
    def test_dot_zero_dim(self):
        for xp, sp in ((numpy, scipy.sparse), (cupy, sparse)):
            m = _make(xp, sp, self.dtype)
            x = xp.array(2, dtype=self.dtype)
            with pytest.raises(ValueError):
                m.dot(x)

    @testing.numpy_cupy_allclose(sp_name='sp')
    def test_dot_dense_vector(self, xp, sp):
        m = _make(xp, sp, self.dtype)
        x = xp.arange(4).astype(self.dtype)
        return m.dot(x)

    def test_dot_dense_vector_invalid_shape(self):
        for xp, sp in ((numpy, scipy.sparse), (cupy, sparse)):
            m = _make(xp, sp, self.dtype)
            x = xp.arange(5).astype(self.dtype)
            with pytest.raises(ValueError):
                m.dot(x)

    @testing.numpy_cupy_allclose(sp_name='sp')
    def test_dot_dense_matrix(self, xp, sp):
        m = _make(xp, sp, self.dtype)
        x = xp.arange(8).reshape(4, 2).astype(self.dtype)
        return m.dot(x)

    def test_dot_dense_matrix_invalid_shape(self):
        for xp, sp in ((numpy, scipy.sparse), (cupy, sparse)):
            m = _make(xp, sp, self.dtype)
            x = xp.arange(10).reshape(5, 2).astype(self.dtype)
            with pytest.raises(ValueError):
                m.dot(x)

    def test_dot_dense_ndim3(self):
        for xp, sp in ((numpy, scipy.sparse), (cupy, sparse)):
            m = _make(xp, sp, self.dtype)
            x = xp.arange(24).reshape(4, 2, 3).astype(self.dtype)
            with pytest.raises(ValueError):
                m.dot(x)

    def test_dot_unsupported(self):
        for xp, sp in ((numpy, scipy.sparse), (cupy, sparse)):
            m = _make(xp, sp, self.dtype)
            with pytest.raises(TypeError):
                m.dot(None)

    # __add__
    @testing.numpy_cupy_allclose(sp_name='sp', _check_sparse_format=False)
    def test_add_zero(self, xp, sp):
        m = _make(xp, sp, self.dtype)
        return m + 0

    def test_add_scalar(self):
        for xp, sp in ((numpy, scipy.sparse), (cupy, sparse)):
            m = _make(xp, sp, self.dtype)
            with pytest.raises(NotImplementedError):
                m + 1

    @testing.numpy_cupy_allclose(sp_name='sp')
    def test_add_csr(self, xp, sp):
        m = _make(xp, sp, self.dtype)
        n = _make2(xp, sp, self.dtype)
        return m + n

    @testing.numpy_cupy_allclose(sp_name='sp')
    def test_add_coo(self, xp, sp):
        m = _make(xp, sp, self.dtype)
        n = _make2(xp, sp, self.dtype).tocoo()
        return m + n

    @testing.numpy_cupy_allclose(sp_name='sp')
    def test_add_dense(self, xp, sp):
        m = _make(xp, sp, self.dtype)
        n = xp.arange(12).reshape(3, 4)
        return m + n

    # __radd__
    @testing.numpy_cupy_allclose(sp_name='sp', _check_sparse_format=False)
    def test_radd_zero(self, xp, sp):
        m = _make(xp, sp, self.dtype)
        return 0 + m

    def test_radd_scalar(self):
        for xp, sp in ((numpy, scipy.sparse), (cupy, sparse)):
            m = _make(xp, sp, self.dtype)
            with pytest.raises(NotImplementedError):
                1 + m

    @testing.numpy_cupy_allclose(sp_name='sp')
    def test_radd_dense(self, xp, sp):
        m = _make(xp, sp, self.dtype)
        n = xp.arange(12).reshape(3, 4)
        return n + m

    # __sub__
    @testing.numpy_cupy_allclose(sp_name='sp', _check_sparse_format=False)
    def test_sub_zero(self, xp, sp):
        m = _make(xp, sp, self.dtype)
        return m - 0

    def test_sub_scalar(self):
        for xp, sp in ((numpy, scipy.sparse), (cupy, sparse)):
            m = _make(xp, sp, self.dtype)
            with pytest.raises(NotImplementedError):
                m - 1

    @testing.numpy_cupy_allclose(sp_name='sp')
    def test_sub_csr(self, xp, sp):
        m = _make(xp, sp, self.dtype)
        n = _make2(xp, sp, self.dtype)
        return m - n

    @testing.numpy_cupy_allclose(sp_name='sp')
    def test_sub_coo(self, xp, sp):
        m = _make(xp, sp, self.dtype)
        n = _make2(xp, sp, self.dtype).tocoo()
        return m - n

    @testing.numpy_cupy_allclose(sp_name='sp')
    def test_sub_dense(self, xp, sp):
        m = _make(xp, sp, self.dtype)
        n = xp.arange(12).reshape(3, 4)
        return m - n

    # __rsub__
    @testing.numpy_cupy_allclose(sp_name='sp', _check_sparse_format=False)
    def test_rsub_zero(self, xp, sp):
        m = _make(xp, sp, self.dtype)
        return 0 - m

    def test_rsub_scalar(self):
        for xp, sp in ((numpy, scipy.sparse), (cupy, sparse)):
            m = _make(xp, sp, self.dtype)
            with pytest.raises(NotImplementedError):
                1 - m

    @testing.numpy_cupy_allclose(sp_name='sp')
    def test_rsub_dense(self, xp, sp):
        m = _make(xp, sp, self.dtype)
        n = xp.arange(12).reshape(3, 4)
        return n - m

    # __mul__
    @testing.numpy_cupy_allclose(sp_name='sp', _check_sparse_format=False)
    def test_mul_scalar(self, xp, sp):
        m = _make(xp, sp, self.dtype)
        return m * 2.0

    @testing.numpy_cupy_allclose(sp_name='sp', _check_sparse_format=False)
    def test_mul_numpy_scalar(self, xp, sp):
        m = _make(xp, sp, self.dtype)
        return m * numpy.dtype(self.dtype).type(2.0)

    @testing.numpy_cupy_allclose(sp_name='sp')
    def test_mul_csr(self, xp, sp):
        m = _make(xp, sp, self.dtype)
        x = _make3(xp, sp, self.dtype)
        return m * x

    def test_mul_csr_invalid_shape(self):
        for xp, sp in ((numpy, scipy.sparse), (cupy, sparse)):
            m = _make(xp, sp, self.dtype)
            x = sp.csr_matrix((5, 3), dtype=self.dtype)
            with pytest.raises(ValueError):
                m * x

    @pytest.mark.skipif(runtime.is_hip and driver.get_build_version() < 400,
                        reason='no working implementation')
    @testing.numpy_cupy_allclose(sp_name='sp')
    def test_mul_csc(self, xp, sp):
        m = _make(xp, sp, self.dtype)
        x = _make3(xp, sp, self.dtype).tocsc()
        return m * x

    @testing.numpy_cupy_allclose(sp_name='sp')
    def test_mul_sparse(self, xp, sp):
        m = _make(xp, sp, self.dtype)
        x = _make3(xp, sp, self.dtype).tocoo()
        return m * x

    @testing.numpy_cupy_allclose(sp_name='sp', _check_sparse_format=False)
    def test_mul_zero_dim(self, xp, sp):
        m = _make(xp, sp, self.dtype)
        x = xp.array(2, dtype=self.dtype)
        return m * x

    @testing.numpy_cupy_allclose(sp_name='sp')
    def test_mul_dense_vector(self, xp, sp):
        m = _make(xp, sp, self.dtype)
        x = xp.arange(4).astype(self.dtype)
        return m * x

    def test_mul_dense_vector_invalid_shape(self):
        for xp, sp in ((numpy, scipy.sparse), (cupy, sparse)):
            m = _make(xp, sp, self.dtype)
            x = xp.arange(5).astype(self.dtype)
            with pytest.raises(ValueError):
                m * x

    @testing.numpy_cupy_allclose(sp_name='sp')
    def test_mul_dense_matrix(self, xp, sp):
        m = _make(xp, sp, self.dtype)
        x = xp.arange(8).reshape(4, 2).astype(self.dtype)
        return m * x

    def test_mul_dense_matrix_invalid_shape(self):
        for xp, sp in ((numpy, scipy.sparse), (cupy, sparse)):
            m = _make(xp, sp, self.dtype)
            x = xp.arange(10).reshape(5, 2).astype(self.dtype)
            with pytest.raises(ValueError):
                m * x

    def test_mul_dense_ndim3(self):
        for xp, sp in ((numpy, scipy.sparse), (cupy, sparse)):
            m = _make(xp, sp, self.dtype)
            x = xp.arange(24).reshape(4, 2, 3).astype(self.dtype)
            with pytest.raises(ValueError):
                m * x

    def test_mul_unsupported(self):
        for xp, sp in ((numpy, scipy.sparse), (cupy, sparse)):
            m = _make(xp, sp, self.dtype)
            with pytest.raises(TypeError):
                m * None

    # __rmul__
    @testing.numpy_cupy_allclose(sp_name='sp', _check_sparse_format=False)
    def test_rmul_scalar(self, xp, sp):
        m = _make(xp, sp, self.dtype)
        return 2.0 * m

    @testing.numpy_cupy_allclose(sp_name='sp', _check_sparse_format=False)
    def test_rmul_numpy_scalar(self, xp, sp):
        m = _make(xp, sp, self.dtype)
        return numpy.dtype(self.dtype).type(2.0) * m

    @testing.numpy_cupy_allclose(sp_name='sp')
    def test_rmul_csr(self, xp, sp):
        m = _make(xp, sp, self.dtype)
        x = _make3(xp, sp, self.dtype)
        return x * m

    @pytest.mark.skipif(runtime.is_hip and driver.get_build_version() < 400,
                        reason='no working implementation')
    @testing.numpy_cupy_allclose(sp_name='sp', _check_sparse_format=False)
    def test_rmul_csc(self, xp, sp):
        m = _make(xp, sp, self.dtype)
        x = _make3(xp, sp, self.dtype).tocsc()
        return x * m

    @testing.numpy_cupy_allclose(sp_name='sp')
    def test_rmul_sparse(self, xp, sp):
        m = _make(xp, sp, self.dtype)
        x = _make3(xp, sp, self.dtype).tocoo()
        return x * m

    @testing.numpy_cupy_allclose(sp_name='sp', _check_sparse_format=False)
    def test_rmul_zero_dim(self, xp, sp):
        m = _make(xp, sp, self.dtype)
        x = xp.array(2, dtype=self.dtype)
        return x * m

    @testing.numpy_cupy_allclose(sp_name='sp')
    def test_rmul_dense_matrix(self, xp, sp):
        m = _make(xp, sp, self.dtype)
        x = xp.arange(12).reshape(4, 3).astype(self.dtype)
        return x * m

    def test_rmul_dense_ndim3(self):
        for xp, sp in ((numpy, scipy.sparse), (cupy, sparse)):
            m = _make(xp, sp, self.dtype)
            x = xp.arange(24).reshape(4, 2, 3).astype(self.dtype)
            with pytest.raises(ValueError):
                x * m

    @pytest.mark.xfail(
<<<<<<< HEAD
        scipy_available and
        numpy.lib.NumpyVersion(scipy.__version__) >= '1.8.0rc1',
=======
        numpy.lib.NumpyVersion(scipy.__version__) >= '1.8.0rc1' and
        numpy.lib.NumpyVersion(scipy.__version__) <= '1.9.0rc1',
>>>>>>> 596c69e9
        reason='See scipy/15210')
    def test_rmul_unsupported(self):
        for xp, sp in ((numpy, scipy.sparse), (cupy, sparse)):
            m = _make(xp, sp, self.dtype)
            with pytest.raises(TypeError):
                None * m

    # Note: '@' operator is almost equivalent to '*' operator. Only test the
    # cases where '@' raises an exception and '*' does not.
    def test_matmul_scalar(self):
        for xp, sp in ((numpy, scipy.sparse), (cupy, sparse)):
            m = self.make(xp, sp, self.dtype)
            x = 2.0
            with pytest.raises(ValueError):
                m @ x
            with pytest.raises(ValueError):
                x @ m

    def test_matmul_numpy_scalar(self):
        for xp, sp in ((numpy, scipy.sparse), (cupy, sparse)):
            m = self.make(xp, sp, self.dtype)
            x = numpy.dtype(self.dtype).type(2.0)
            with pytest.raises(ValueError):
                m @ x
            with pytest.raises(ValueError):
                x @ m

    def test_matmul_scalar_like_array(self):
        for xp, sp in ((numpy, scipy.sparse), (cupy, sparse)):
            m = self.make(xp, sp, self.dtype)
            x = xp.array(2.0, self.dtype)
            with pytest.raises(ValueError):
                m @ x
            with pytest.raises(ValueError):
                x @ m

    # __pow__
    @testing.numpy_cupy_allclose(sp_name='sp', _check_sparse_format=False)
    def test_pow_0(self, xp, sp):
        m = _make_square(xp, sp, self.dtype)
        return m ** 0

    @testing.numpy_cupy_allclose(sp_name='sp')
    def test_pow_1(self, xp, sp):
        m = _make_square(xp, sp, self.dtype)
        return m ** 1

    @testing.numpy_cupy_allclose(sp_name='sp')
    def test_pow_2(self, xp, sp):
        m = _make_square(xp, sp, self.dtype)
        return m ** 2

    @testing.numpy_cupy_allclose(sp_name='sp')
    def test_pow_3(self, xp, sp):
        m = _make_square(xp, sp, self.dtype)
        return m ** 3

    def test_pow_neg(self):
        for xp, sp in ((numpy, scipy.sparse), (cupy, sparse)):
            m = _make_square(xp, sp, self.dtype)
            with pytest.raises(ValueError):
                m ** -1

    def test_sum_tuple_axis(self):
        for xp, sp in ((numpy, scipy.sparse), (cupy, sparse)):
            m = _make(xp, sp, self.dtype)
            with pytest.raises(TypeError):
                m.sum(axis=(0, 1))

    def test_sum_float_axis(self):
        for xp, sp in ((numpy, scipy.sparse), (cupy, sparse)):
            m = _make(xp, sp, self.dtype)
            with pytest.raises(TypeError):
                m.sum(axis=0.0)

    def test_sum_too_large_axis(self):
        for xp, sp in ((numpy, scipy.sparse), (cupy, sparse)):
            m = _make(xp, sp, self.dtype)
            with pytest.raises(ValueError):
                m.sum(axis=3)

    @testing.numpy_cupy_allclose(sp_name='sp')
    def test_transpose(self, xp, sp):
        m = self.make(xp, sp, self.dtype)
        return m.transpose()

    def test_transpose_axes_int(self):
        for xp, sp in ((numpy, scipy.sparse), (cupy, sparse)):
            m = _make(xp, sp, self.dtype)
            with pytest.raises(ValueError):
                m.transpose(axes=0)

    @testing.numpy_cupy_equal(sp_name='sp')
    def test_eliminate_zeros(self, xp, sp):
        m = self.make(xp, sp, self.dtype)
        m.eliminate_zeros()
        return m.nnz


@testing.parameterize(*testing.product({
    'dtype': [numpy.float32, numpy.float64],
    'ret_dtype': [None, numpy.float32, numpy.float64],
    'axis': [None, 0, 1, -1, -2],
}))
@testing.with_requires('scipy')
class TestCooMatrixSum:

    @testing.numpy_cupy_allclose(sp_name='sp')
    def test_sum(self, xp, sp):
        m = _make(xp, sp, self.dtype)
        return m.sum(axis=self.axis, dtype=self.ret_dtype)

    @testing.numpy_cupy_allclose(sp_name='sp')
    def test_sum_with_out(self, xp, sp):
        m = _make(xp, sp, self.dtype)
        if self.axis is None:
            shape = ()
        else:
            shape = list(m.shape)
            shape[self.axis] = 1
            shape = tuple(shape)
        out = xp.empty(shape, dtype=self.ret_dtype)
        if xp is numpy:
            # TODO(unno): numpy.matrix is used for scipy.sparse though
            # cupy.ndarray is used for cupyx.scipy.sparse.
            out = xp.asmatrix(out)
        return m.sum(axis=self.axis, dtype=self.ret_dtype, out=out)


@testing.parameterize(*testing.product({
    'dtype': [numpy.float32, numpy.float64, numpy.complex64, numpy.complex128],
}))
@testing.with_requires('scipy')
class TestCooMatrixSumDuplicates:

    @testing.numpy_cupy_allclose(sp_name='sp')
    def test_sum_duplicates(self, xp, sp):
        m = _make_duplicate(xp, sp, self.dtype)
        assert not m.has_canonical_format
        m.sum_duplicates()
        assert m.has_canonical_format
        assert m.nnz == 3

        m.sum_duplicates()
        assert m.has_canonical_format
        return m

    @testing.numpy_cupy_allclose(sp_name='sp')
    def test_sum_duplicates_canonical(self, xp, sp):
        m = _make(xp, sp, self.dtype)
        assert not m.has_canonical_format
        m.sum_duplicates()
        assert m.has_canonical_format
        assert m.nnz == 4
        return m

    @testing.numpy_cupy_allclose(sp_name='sp')
    def test_sum_duplicates_empty(self, xp, sp):
        m = _make_empty(xp, sp, self.dtype)
        assert not m.has_canonical_format
        m.sum_duplicates()
        assert m.has_canonical_format
        assert m.nnz == 0
        return m

    @testing.numpy_cupy_allclose(sp_name='sp')
    def test_sum_duplicates_incompatibility(self, xp, sp):
        # See #3620 and #3624. CuPy's and SciPy's COO indices could mismatch
        # due to the order of lexsort, but the matrix is correct.
        m = _make_sum_dup(xp, sp, self.dtype)
        if xp is cupy:
            sorted_first = m.row.copy()
        else:
            sorted_first = m.col.copy()
        assert not m.has_canonical_format
        m.sum_duplicates()
        assert m.has_canonical_format
        # Here we ensure this sorting order is not altered by future PRs...
        sorted_first.sort()
        if xp is cupy:
            assert (m.row == sorted_first).all()
        else:
            assert (m.col == sorted_first).all()
        assert m.has_canonical_format
        # ...and now we make sure the dense matrix is the same
        return m


@testing.parameterize(*testing.product({
    'dtype': [numpy.float32, numpy.float64, numpy.complex64, numpy.complex128],
    'ufunc': [
        'arcsin', 'arcsinh', 'arctan', 'arctanh', 'ceil', 'deg2rad', 'expm1',
        'floor', 'log1p', 'rad2deg', 'rint', 'sign', 'sin', 'sinh', 'sqrt',
        'tan', 'tanh', 'trunc',
    ],
}))
@testing.with_requires('scipy')
class TestUfunc:

    @testing.numpy_cupy_allclose(sp_name='sp', atol=1e-5)
    def test_ufun(self, xp, sp):
        x = _make(xp, sp, self.dtype)
        x.data *= 0.1
        func = getattr(x, self.ufunc)
        complex_unsupported = {'ceil', 'deg2rad', 'floor', 'rad2deg', 'trunc'}
        if (numpy.dtype(self.dtype).kind == 'c' and
                self.ufunc in complex_unsupported):
            with pytest.raises(TypeError):
                func()
            return xp.array(0)
        else:
            return func()


class TestIsspmatrixCoo:

    def test_coo(self):
        x = sparse.coo_matrix(
            (cupy.array([0], 'f'),
             (cupy.array([0], 'i'), cupy.array([0], 'i'))),
            shape=(1, 1), dtype='f')
        assert sparse.isspmatrix_coo(x) is True

    def test_csr(self):
        x = sparse.csr_matrix(
            (cupy.array([], 'f'),
             cupy.array([], 'i'),
             cupy.array([0], 'i')),
            shape=(0, 0), dtype='f')
        assert sparse.isspmatrix_coo(x) is False


@testing.parameterize(*testing.product({
    'shape': [(8, 5), (5, 5), (5, 8)],
}))
@testing.with_requires('scipy>=1.5.0')
@testing.gpu
class TestCooMatrixDiagonal:
    density = 0.5

    def _make_matrix(self, dtype):
        a = testing.shaped_random(self.shape, numpy, dtype=dtype)
        mask = testing.shaped_random(self.shape, numpy, dtype='f', scale=1.0)
        a[mask > self.density] = 0
        scipy_a = scipy.sparse.coo_matrix(a)
        cupyx_a = sparse.coo_matrix(cupy.array(a))
        return scipy_a, cupyx_a

    @testing.for_dtypes('fdFD')
    def test_diagonal(self, dtype):
        scipy_a, cupyx_a = self._make_matrix(dtype)
        m, n = self.shape
        for k in range(-m, n+1):
            scipy_diag = scipy_a.diagonal(k=k)
            cupyx_diag = cupyx_a.diagonal(k=k)
            testing.assert_allclose(scipy_diag, cupyx_diag)
        scipy_a.has_canonical_format = False
        cupyx_a.has_canonical_format = False
        for k in range(-m, n+1):
            scipy_diag = scipy_a.diagonal(k=k)
            cupyx_diag = cupyx_a.diagonal(k=k)
            testing.assert_allclose(scipy_diag, cupyx_diag)

    def _test_setdiag(self, scipy_a, cupyx_a, x, k):
        scipy_a = scipy_a.copy()
        cupyx_a = cupyx_a.copy()
        scipy_a.setdiag(x, k=k)
        cupyx_a.setdiag(cupy.array(x), k=k)
        testing.assert_allclose(scipy_a.data, cupyx_a.data)
        testing.assert_array_equal(scipy_a.row, cupyx_a.row)
        testing.assert_array_equal(scipy_a.col, cupyx_a.col)

    @testing.for_dtypes('fdFD')
    def test_setdiag(self, dtype):
        scipy_a, cupyx_a = self._make_matrix(dtype)
        m, n = self.shape
        for k in range(-m+1, n):
            m_st, n_st = max(0, -k), max(0, k)
            for d in (-1, 0, 1):
                x_len = min(m - m_st, n - n_st) + d
                if x_len <= 0:
                    continue
                x = numpy.ones((x_len,), dtype=dtype)
                self._test_setdiag(scipy_a, cupyx_a, x, k)

    @testing.for_dtypes('fdFD')
    def test_setdiag_scalar(self, dtype):
        scipy_a, cupyx_a = self._make_matrix(dtype)
        x = numpy.array(1.0, dtype=dtype)
        m, n = self.shape
        for k in range(-m+1, n):
            self._test_setdiag(scipy_a, cupyx_a, x, k)

    def test_setdiag_invalid(self):
        dtype = 'f'
        scipy_a, cupyx_a = self._make_matrix(dtype)
        x = numpy.array(1.0, dtype=dtype)
        m, n = self.shape
        for k in (-m, n):
            with pytest.raises(ValueError):
                scipy_a.setdiag(x, k=k)
            with pytest.raises(ValueError):
                cupyx_a.setdiag(x, k=k)<|MERGE_RESOLUTION|>--- conflicted
+++ resolved
@@ -860,13 +860,9 @@
                 x * m
 
     @pytest.mark.xfail(
-<<<<<<< HEAD
         scipy_available and
-        numpy.lib.NumpyVersion(scipy.__version__) >= '1.8.0rc1',
-=======
         numpy.lib.NumpyVersion(scipy.__version__) >= '1.8.0rc1' and
         numpy.lib.NumpyVersion(scipy.__version__) <= '1.9.0rc1',
->>>>>>> 596c69e9
         reason='See scipy/15210')
     def test_rmul_unsupported(self):
         for xp, sp in ((numpy, scipy.sparse), (cupy, sparse)):
