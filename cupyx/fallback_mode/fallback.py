"""
`fallback_mode` for cupy. Whenever a method is not yet implemented in CuPy,
it will fallback to corresponding NumPy method.
"""
import sys
import types

import numpy as np

import cupy as cp


class _RecursiveAttr(object):
    """
    RecursiveAttr class to catch all attributes corresponding to numpy,
    when user calls fallback_mode. numpy is an instance of this class.
    """

    def __init__(self, numpy_object, cupy_object, array=None):
        """
        _RecursiveAttr initializer.

        Args:
            numpy_object (method): NumPy method.
            cupy_method (method): Corresponding CuPy method.
            array (ndarray): Acts as flag to know if _RecursiveAttr object
                is called from ``ndarray`` class. Also, acts as container for
                modifying args in case it is called from ``ndarray``.
                None otherwise.
        """

        self._numpy_object = numpy_object
        self._cupy_object = cupy_object
        self._fallback_array = array

    def __instancecheck__(self, instance):
        """
        Enable support for isinstance(instance, _RecursiveAttr instance)
        by redirecting it to appropriate isinstance method.
        """

        if self._cupy_object is not None:
            return isinstance(instance, self._cupy_object)

        return isinstance(instance, self._numpy_object)

    def __getattr__(self, attr):
        """
        Catches attributes corresponding to numpy.

        Runs recursively till attribute gets called.
        Or numpy ScalarType is retrieved.

        Args:
            attr (str): Attribute of _RecursiveAttr class object.

        Returns:
            (_RecursiveAttr object, NumPy scalar):
                Returns_RecursiveAttr object with new numpy_object,
                cupy_object. OR
                Returns objects in cupy which is an alias
                of numpy object. OR
                Returns wrapper objects, `ndarray`, `vectorize`.
        """

        numpy_object = getattr(self._numpy_object, attr)
        cupy_object = getattr(self._cupy_object, attr, None)

        if numpy_object is np.ndarray:
            return ndarray

        if numpy_object is np.vectorize:
            return vectorize

        if numpy_object is cupy_object:
            return numpy_object

        return _RecursiveAttr(numpy_object, cupy_object)

    def __repr__(self):

        if isinstance(self._numpy_object, types.ModuleType):
            return "<numpy = module {}, cupy = module {}>".format(
                self._numpy_object.__name__,
                getattr(self._cupy_object, '__name__', None))

        return "<numpy = {}, cupy = {}>".format(
            self._numpy_object, self._cupy_object)

    @property
    def __doc__(self):
        return self._numpy_object.__doc__

    @staticmethod
    def _assert_cupy_compatible(arg):
        """
        Returns False if CuPy's functions never accept the arguments as
        parameters due to the following reasons.
        - The inputs include an object of a NumPy's specific class other than
          `np.ndarray`.
        - The inputs include a dtype which is not supported in CuPy.
        """

        if isinstance(arg, ndarray):
            assert arg._class is cp.ndarray

        if isinstance(arg, (tuple, list)):
            for i in arg:
                _RecursiveAttr._assert_cupy_compatible(i)

        if isinstance(arg, dict):
            for key in arg:
                _RecursiveAttr._assert_cupy_compatible(arg[key])

    def __call__(self, *args, **kwargs):
        """
        Gets invoked when last attribute of _RecursiveAttr class gets called.
        Calls _cupy_object if not None else call _numpy_object.

        Args:
            args (tuple): Arguments.
            kwargs (dict): Keyword arguments.

        Returns:
            (res, ndarray): Returns of methods call_cupy or call_numpy
        """

        if not callable(self._numpy_object):
            raise TypeError("'{}' object is not callable".format(
                type(self._numpy_object).__name__))

        # _RecursiveAttr gets called from ndarray
        if self._fallback_array is not None:
            args = ((self._fallback_array,) + args)

        if self._cupy_object is not None:
            try:
                _RecursiveAttr._assert_cupy_compatible((args, kwargs))
                return _call_cupy(self._cupy_object, args, kwargs)
            except Exception:
                # not cupy compatible
                pass

        return _call_numpy(self._numpy_object, args, kwargs)


numpy = _RecursiveAttr(np, cp)


# -----------------------------------------------------------------------------
# proxying of ndarray magic methods and wrappers
# -----------------------------------------------------------------------------


class ndarray(object):
    """
    Wrapper around cupy.ndarray
    Supports cupy.ndarray.__init__ as well as,
    gets initialized with a cupy ndarray.
    """

    def __new__(cls, *args, **kwargs):
        """
        If `_stored` and `_class` are arguments, initialize cls(ndarray).
        Else get cupy.ndarray from provided arguments,
        then initialize cls(ndarray).
        """
        _stored = kwargs.get('_stored', None)
        if _stored is not None:
            return object.__new__(cls)

        cupy_ndarray_init = cp.ndarray(*args, **kwargs)
        return cls(_stored=cupy_ndarray_init, _class=cp.ndarray)

    def __init__(self, *args, **kwargs):
        """
        Args:
            _stored (None, cp.ndarray or np.ndarray(including variants)):
                If _stored is None, object is not initialized.
                Otherwise, _stored (ndarray) would be set to
                _cupy_array and/or _numpy_array depending upon _class.
            _class (ndarray type): If _class is `cp.ndarray`, _stored is
                set as _cupy_array and _numpy_array. Otherwise, _stored is
                set as only _numpy_array. Intended values for _class are
                `np.ndarray`, `np.ma.MaskedArray`, `np.matrix`,
                `np.chararray`, `np.recarray`.

        Attributes:
            _cupy_array (None or cp.ndarray): ndarray fully compatible with
                CuPy. This will be always set to a ndarray in GPU.
            _numpy_array (None or np.ndarray(including variants)): ndarray not
                supported by CuPy. Such as np.ndarray (where dtype is not in
                '?bhilqBHILQefdFD') and it's variants. This will be always set
                to a ndarray in CPU.
            _class (ndarray type): If _class is `cp.ndarray`, data of array
                will contain in _cupy_array and _numpy_array.
                In all other cases only _numpy_array will have the data.
        """

        _class = kwargs.pop('_class', None)
        _stored = kwargs.pop('_stored', None)
        if _stored is None:
            return

        self._cupy_array = None
        self._numpy_array = None
        self.base = None
        self._class = _class

        assert isinstance(_stored, (cp.ndarray, np.ndarray))
        if _class is cp.ndarray:
            if type(_stored) is cp.ndarray:
                # _stored is in GPU memory (caller _store_array_from_cupy)
                self._cupy_array = _stored
            else:
                # _stored is in CPU memory (caller _store_array_from_numpy)
                self._numpy_array = _stored
        else:
            self._numpy_array = _stored

    @classmethod
    def _store_array_from_cupy(cls, array):
        return cls(_stored=array, _class=cp.ndarray)

    @classmethod
    def _store_array_from_numpy(cls, array):
        if type(array) is np.ndarray and \
           array.dtype.kind in '?bhilqBHILQefdFD':
            return cls(_stored=array, _class=cp.ndarray)

        return cls(_stored=array, _class=array.__class__)

    def __getattr__(self, attr):
        """
        Catches attributes corresponding to ndarray.

        Args:
            attr (str): Attribute of ndarray class.

        Returns:
            (_RecursiveAttr object, self._array.attr):
            Returns_RecursiveAttr object with numpy_object, cupy_object.
            Returns self._array.attr if attr is not callable.
        """

        if self._class is cp.ndarray:
            cupy_object = getattr(cp.ndarray, attr, None)
            numpy_object = getattr(np.ndarray, attr)
        else:
            cupy_object = None
            numpy_object = getattr(self._class, attr)

        if not callable(numpy_object):
            if self._class is cp.ndarray:
                return getattr(self._cupy_array, attr)
            return getattr(self._numpy_array, attr)

        return _RecursiveAttr(numpy_object, cupy_object, self)

    def _get_cupy_array(self):
        """
        Returns _cupy_array (cupy.ndarray) of ndarray object.
        """
        if self.base is None:
            if self._cupy_array is None:
                self._cupy_array = cp.array(self._numpy_array)
        else:
            base_arg = self.base
            if base_arg._cupy_array is None:
                base_arg._cupy_array = cp.array(base_arg._numpy_array)
<<<<<<< HEAD
                base_arg._numpy_array = None # forget
=======
                base_arg._numpy_array = None  # forget
>>>>>>> 7071d552
                self._cupy_array = base_arg._cupy_array.view()
            else:
                if self._cupy_array is None:
                    self._cupy_array = base_arg._cupy_array.view()
<<<<<<< HEAD
        self._numpy_array = None # forget
=======
        self._numpy_array = None  # forget
>>>>>>> 7071d552
        return self._cupy_array

    def _get_numpy_array(self):
        """
        Returns _numpy_array (ex: np.ndarray, numpy.ma.MaskedArray,
        numpy.chararray etc.) of ndarray object.
        """
<<<<<<< HEAD
=======
        _type = np.ndarray if self._class is cp.ndarray else self._class
>>>>>>> 7071d552
        if self.base is None:
            if self._numpy_array is None:
                self._numpy_array = cp.asnumpy(self._cupy_array)
        else:
            base_arg = self.base
            if base_arg._numpy_array is None:
                base_arg._numpy_array = cp.asnumpy(base_arg._cupy_array)
<<<<<<< HEAD
                base_arg._cupy_array = None # forget
                self._numpy_array = base_arg._numpy_array.view(
                    type=np.ndarray if self._class is cp.ndarray \
                                    else self._class)
            else:
                if self._numpy_array is None:
                    self._numpy_array = base_arg._numpy_array.view(
                        type=np.ndarray if self._class is cp.ndarray \
                                        else self._class)
        self._cupy_array = None # forget
=======
                base_arg._cupy_array = None  # forget
                self._numpy_array = base_arg._numpy_array.view(type=_type)
            else:
                if self._numpy_array is None:
                    self._numpy_array = base_arg._numpy_array.view(type=_type)
        self._cupy_array = None  # forget
>>>>>>> 7071d552
        return self._numpy_array

    def _numpy_array_update(self):
        """
        Updates _numpy_array with _cupy_array
        """
        self._numpy_array = cp.asnumpy(self._cupy_array)

    def _cupy_array_update(self):
        """
        Updates _cupy_array with _numpy_array.
        If array is of type np.ma.MaskedArray or np.matrix,
        then update array.base._cupy_array with array.base._numpy_array.
        """
        if self._class is cp.ndarray:
            self._cupy_array = cp.array(self._numpy_array)

        if isinstance(self.base, ndarray) and \
           self._class in [np.ma.MaskedArray, np.matrix]:
            self.base._cupy_array_update()


def _create_magic_methods():
    """
    Set magic methods of cupy.ndarray as methods of fallback.ndarray.
    """

    # Decorator for ndarray magic methods
    def make_method(name):
        def method(self, *args, **kwargs):
            _method = getattr(self._class, name)
            args = ((self,) + args)
            if self._class is cp.ndarray:
                return _call_cupy(_method, args, kwargs)
            return _call_numpy(_method, args, kwargs)
        return method

    _common = [

        # Comparison operators:
        '__eq__', '__ne__', '__lt__', '__gt__', '__le__', '__ge__',

        # Unary operations:
        '__neg__', '__pos__', '__abs__', '__invert__',

        # Arithmetic:
        '__add__', '__sub__', '__mul__', '__truediv__', '__floordiv__',
        '__mod__', '__divmod__', '__pow__', '__lshift__', '__rshift__',
        '__and__', '__or__', '__xor__',

        # Arithmetic, in-place:
        '__iadd__', '__isub__', '__imul__', '__itruediv__', '__ifloordiv__',
        '__imod__', '__ipow__', '__ilshift__', '__irshift__',
        '__iand__', '__ior__', '__ixor__',

        # reflected-methods:
        '__radd__', '__rsub__', '__rmul__', '__rtruediv__', '__rfloordiv__',
        '__rmod__', '__rdivmod__', '__rpow__', '__rlshift__', '__rrshift__',
        '__rand__', '__ror__', '__rxor__',

        # For standard library functions:
        '__copy__', '__deepcopy__', '__reduce__',

        # Container customization:
        '__iter__', '__len__', '__getitem__', '__setitem__',

        # Conversion:
        '__int__', '__float__', '__complex__',

        # String representations:
        '__repr__', '__str__'
    ]

    _py3 = [
        '__matmul__', '__rmatmul__', '__bool__'
    ]

    _py2 = [
        '__div__', '__rdiv__', '__idiv__', '__nonzero__',
        '__long__', '__hex__', '__oct__'
    ]

    _specific = _py3
    if sys.version_info[0] == 2:
        _specific = _py2

    for method in _common + _specific:
        setattr(ndarray, method, make_method(method))


_create_magic_methods()


class vectorize(object):

    def __init__(self, *args, **kwargs):
        # NumPy will raise error if pyfunc is a cupy method
        if isinstance(args[0], _RecursiveAttr):
            args = (args[0]._numpy_object,) + args[1:]
        self.__dict__['vec_obj'] = np.vectorize(*args, **kwargs)

    def __getattr__(self, attr):
        return getattr(self.__dict__['vec_obj'], attr)

    def __setattr__(self, name, value):
        return setattr(self.vec_obj, name, value)

    @property
    def __doc__(self):
        return self.vec_obj.__doc__

    def __call__(self, *args, **kwargs):
        return _call_numpy(self.vec_obj, args, kwargs)


# -----------------------------------------------------------------------------
# Data Transfer methods
# -----------------------------------------------------------------------------


def _get_xp_args(ndarray_instance, to_xp, arg):
    """
    Converts ndarray_instance type object to target object using to_xp.

    Args:
        ndarray_instance (numpy.ndarray, cupy.ndarray or fallback.ndarray):
            Objects of type `ndarray_instance` will be converted using `to_xp`.
        to_xp (FunctionType): Method to convert ndarray_instance type objects.
        arg (object): `ndarray_instance`, `tuple`, `list` and `dict` type
            objects will be returned by either converting the object or it's
            elements, if object is iterable. Objects of other types is
            returned as it is.

    Returns:
        Return data structure will be same as before after converting ndarrays.
    """

    if isinstance(arg, ndarray_instance):
        return to_xp(arg)

    if isinstance(arg, tuple):
        return tuple([_get_xp_args(ndarray_instance, to_xp, x) for x in arg])

    if isinstance(arg, dict):
        return {x_name: _get_xp_args(ndarray_instance, to_xp, x)
                for x_name, x in arg.items()}

    if isinstance(arg, list):
        return [_get_xp_args(ndarray_instance, to_xp, x) for x in arg]

    return arg


def _convert_numpy_to_fallback(numpy_res):
    return _get_xp_args(np.ndarray, ndarray._store_array_from_numpy, numpy_res)


def _convert_fallback_to_numpy(args, kwargs):
    return _get_xp_args(ndarray, ndarray._get_numpy_array, (args, kwargs))


def _convert_fallback_to_cupy(args, kwargs):
    return _get_xp_args(ndarray, ndarray._get_cupy_array, (args, kwargs))


def _convert_cupy_to_fallback(cupy_res):
    return _get_xp_args(cp.ndarray, ndarray._store_array_from_cupy, cupy_res)


def _update_after_cupy_call(args, kwargs):
    return _get_xp_args(ndarray, ndarray._numpy_array_update, (args, kwargs))


def _update_after_numpy_call(args, kwargs):
    return _get_xp_args(ndarray, ndarray._cupy_array_update, (args, kwargs))


# -----------------------------------------------------------------------------
# utils
# -----------------------------------------------------------------------------


def _call_cupy(func, args, kwargs):
    """
    Calls cupy function with *args and **kwargs and
    does necessary data transfers.

    Args:
        func: A cupy function that needs to be called.
        args (tuple): Arguments.
        kwargs (dict): Keyword arguments.

    Returns:
        Result after calling func and performing data transfers.
    """

    cupy_args, cupy_kwargs = _convert_fallback_to_cupy(args, kwargs)
    cupy_res = func(*cupy_args, **cupy_kwargs)
    # _update_after_cupy_call(args, kwargs)

    # If existing argument is being returned
    ext_res = _get_same_reference(
        cupy_res, cupy_args, cupy_kwargs, args, kwargs)
    if ext_res is not None:
        return ext_res

    if isinstance(cupy_res, cp.ndarray):
        if cupy_res.base is None:
            # Don't share memory
            fallback_res = _convert_cupy_to_fallback(cupy_res)
        else:
            # Share memory with one of the arguments
            base_arg = _get_same_reference(
                cupy_res.base, cupy_args, cupy_kwargs, args, kwargs)
            fallback_res = _convert_cupy_to_fallback(cupy_res)
            fallback_res.base = base_arg
        return fallback_res
    return cupy_res


def _call_numpy(func, args, kwargs):
    """
    Calls numpy function with *args and **kwargs and
    does necessary data transfers.

    Args:
        func: A numpy function that needs to be called.
        args (tuple): Arguments.
        kwargs (dict): Keyword arguments.

    Returns:
        Result after calling func and performing data transfers.
    """

    numpy_args, numpy_kwargs = _convert_fallback_to_numpy(args, kwargs)
    numpy_res = func(*numpy_args, **numpy_kwargs)
    # _update_after_numpy_call(args, kwargs)

    # If existing argument is being returned
    ext_res = _get_same_reference(
        numpy_res, numpy_args, numpy_kwargs, args, kwargs)
    if ext_res is not None:
        return ext_res

    if isinstance(numpy_res, np.ndarray):
        if numpy_res.base is None:
            # Don't share memory
            fallback_res = _convert_numpy_to_fallback(numpy_res)
        else:
            # Share memory with one of the arguments
            base_arg = _get_same_reference(
                numpy_res.base, numpy_args, numpy_kwargs, args, kwargs)
            fallback_res = _convert_numpy_to_fallback(numpy_res)
            fallback_res.base = base_arg
        return fallback_res
    return numpy_res


def _get_same_reference(res, args, kwargs, ret_args, ret_kwargs):
    """
    Returns object corresponding to res in (args, kwargs)
    from (ret_args, ret_kwargs)
    """
    for i in range(len(args)):
        if res is args[i]:
            return ret_args[i]

    for key in kwargs:
        if res is kwargs[key]:
            return ret_kwargs[key]

    return<|MERGE_RESOLUTION|>--- conflicted
+++ resolved
@@ -268,20 +268,12 @@
             base_arg = self.base
             if base_arg._cupy_array is None:
                 base_arg._cupy_array = cp.array(base_arg._numpy_array)
-<<<<<<< HEAD
-                base_arg._numpy_array = None # forget
-=======
                 base_arg._numpy_array = None  # forget
->>>>>>> 7071d552
                 self._cupy_array = base_arg._cupy_array.view()
             else:
                 if self._cupy_array is None:
                     self._cupy_array = base_arg._cupy_array.view()
-<<<<<<< HEAD
-        self._numpy_array = None # forget
-=======
         self._numpy_array = None  # forget
->>>>>>> 7071d552
         return self._cupy_array
 
     def _get_numpy_array(self):
@@ -289,10 +281,7 @@
         Returns _numpy_array (ex: np.ndarray, numpy.ma.MaskedArray,
         numpy.chararray etc.) of ndarray object.
         """
-<<<<<<< HEAD
-=======
         _type = np.ndarray if self._class is cp.ndarray else self._class
->>>>>>> 7071d552
         if self.base is None:
             if self._numpy_array is None:
                 self._numpy_array = cp.asnumpy(self._cupy_array)
@@ -300,25 +289,12 @@
             base_arg = self.base
             if base_arg._numpy_array is None:
                 base_arg._numpy_array = cp.asnumpy(base_arg._cupy_array)
-<<<<<<< HEAD
-                base_arg._cupy_array = None # forget
-                self._numpy_array = base_arg._numpy_array.view(
-                    type=np.ndarray if self._class is cp.ndarray \
-                                    else self._class)
-            else:
-                if self._numpy_array is None:
-                    self._numpy_array = base_arg._numpy_array.view(
-                        type=np.ndarray if self._class is cp.ndarray \
-                                        else self._class)
-        self._cupy_array = None # forget
-=======
                 base_arg._cupy_array = None  # forget
                 self._numpy_array = base_arg._numpy_array.view(type=_type)
             else:
                 if self._numpy_array is None:
                     self._numpy_array = base_arg._numpy_array.view(type=_type)
         self._cupy_array = None  # forget
->>>>>>> 7071d552
         return self._numpy_array
 
     def _numpy_array_update(self):
