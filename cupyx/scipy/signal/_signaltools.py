--- conflicted
+++ resolved
@@ -1490,7 +1490,6 @@
     return zi
 
 
-<<<<<<< HEAD
 def sosfiltfilt(sos, x, axis=-1, padtype='odd', padlen=None):
     """
     A forward-backward digital filter using cascaded second-order sections.
@@ -1560,7 +1559,8 @@
     if edge > 0:
         y = axis_slice(y, start=edge, stop=-edge, axis=axis)
     return y
-=======
+
+
 def hilbert(x, N=None, axis=-1):
     """
     Compute the analytic signal, using the Hilbert transform.
@@ -1684,5 +1684,4 @@
         h = h[:, cupy.newaxis]
         k -= 1
     x = sp_fft.ifft2(Xf * h, axes=(0, 1))
-    return x
->>>>>>> 488b264e
+    return x