import numpy

import cupy
from cupy import cusparse
from cupy.cuda import cusolver
from cupy.cuda import device
from cupy.linalg import _util
<<<<<<< HEAD
import cupyx.scipy.sparse as sparse

from warnings import warn
from scipy.sparse import SparseEfficiencyWarning
=======
from cupyx.scipy import sparse

from warnings import warn
>>>>>>> bf0d7fb1


def lsqr(A, b):
    """Solves linear system with QR decomposition.

    Find the solution to a large, sparse, linear system of equations.
    The function solves ``Ax = b``. Given two-dimensional matrix ``A`` is
    decomposed into ``Q * R``.

    Args:
        A (cupy.ndarray or cupyx.scipy.sparse.csr_matrix): The input matrix
            with dimension ``(N, N)``
        b (cupy.ndarray): Right-hand side vector.

    Returns:
        tuple:
            Its length must be ten. It has same type elements
            as SciPy. Only the first element, the solution vector ``x``, is
            available and other elements are expressed as ``None`` because
            the implementation of cuSOLVER is different from the one of SciPy.
            You can easily calculate the fourth element by ``norm(b - Ax)``
            and the ninth element by ``norm(x)``.

    .. seealso:: :func:`scipy.sparse.linalg.lsqr`
    """

    if not sparse.isspmatrix_csr(A):
        A = sparse.csr_matrix(A)
    _util._assert_nd_squareness(A)
    _util._assert_cupy_array(b)
    m = A.shape[0]
    if b.ndim != 1 or len(b) != m:
        raise ValueError('b must be 1-d array whose size is same as A')

    # Cast to float32 or float64
    if A.dtype == 'f' or A.dtype == 'd':
        dtype = A.dtype
    else:
        dtype = numpy.promote_types(A.dtype, 'f')

    handle = device.get_cusolver_sp_handle()
    nnz = A.nnz
    tol = 1.0
    reorder = 1
    x = cupy.empty(m, dtype=dtype)
    singularity = numpy.empty(1, numpy.int32)

    if dtype == 'f':
        csrlsvqr = cusolver.scsrlsvqr
    else:
        csrlsvqr = cusolver.dcsrlsvqr
    csrlsvqr(
        handle, m, nnz, A._descr.descriptor, A.data.data.ptr,
        A.indptr.data.ptr, A.indices.data.ptr, b.data.ptr, tol, reorder,
        x.data.ptr, singularity.ctypes.data)

    # The return type of SciPy is always float64. Therefore, x must be casted.
    x = x.astype(numpy.float64)
    ret = (x, None, None, None, None, None, None, None, None, None)
    return ret


<<<<<<< HEAD
def spsolve(A, b):
    """Solve the sparse linear system ``A x = b``

    Args:
        A (cupyx.scipy.sparse.spmatrix): Sparse matrix with dimension
            ``(M, M)``.
        b (cupy.ndarray):
            Dense vector or matrix with dimension ``(M)`` or ``(M, 1)``.

    Returns:
        cupy.ndarray:
            Solution to the system ``A x = b``.
    """
    if not cupy.cusolver.check_availability('csrlsvqr'):
        raise NotImplementedError
=======
def spsolve_triangular(A, b, lower=True, overwrite_A=False, overwrite_b=False,
                       unit_diagonal=False):
    """Solves a sparse triangular system ``A x = b``.

    Args:
        A (cupyx.scipy.sparse.spmatrix):
            Sparse matrix with dimension ``(M, M)``.
        b (cupy.ndarray):
            Dense vector or matrix with dimension ``(M)`` or ``(M, K)``.
        lower (bool):
            Whether ``A`` is a lower or upper trinagular matrix.
            If True, it is lower triangular, otherwise, upper triangular.
        overwrite_A (bool):
            (not supported)
        overwrite_b (bool):
            Allows overwriting data in ``b``.
        unit_diagonal (bool):
            If True, diagonal elements of ``A`` are assumed to be 1 and will
            not be referencec.

    Returns:
        cupy.ndarray:
            Solution to the system ``A x = b``. The shape is the same as ``b``.
    """
    if not cusparse.check_availability('csrsm2'):
        raise NotImplementedError

>>>>>>> bf0d7fb1
    if not sparse.isspmatrix(A):
        raise TypeError('A must be cupyx.scipy.sparse.spmatrix')
    if not isinstance(b, cupy.ndarray):
        raise TypeError('b must be cupy.ndarray')
    if A.shape[0] != A.shape[1]:
        raise ValueError('A must be a square matrix (A.shape: {})'.
                         format(A.shape))
<<<<<<< HEAD
    if not (b.ndim == 1 or (b.ndim == 2 and b.shape[1] == 1)):
        raise ValueError('Invalid b.shape (b.shape: {})'.format(b.shape))
    if A.shape[0] != b.shape[0]:
        raise ValueError('matrix dimension mismatch (A.shape: {}, b.shape: {})'
                         .format(A.shape, b.shape))

    if not sparse.isspmatrix_csr(A):
        warn('CSR format is required. Converting to CSR format.',
             SparseEfficiencyWarning)
        A = A.tocsr()
    A.sum_duplicates()
    b = b.astype(A.dtype, copy=False).ravel()

    return cupy.cusolver.csrlsvqr(A, b)
=======
    if b.ndim not in [1, 2]:
        raise ValueError('b must be 1D or 2D array (b.shape: {})'.
                         format(b.shape))
    if A.shape[0] != b.shape[0]:
        raise ValueError('The size of dimensions of A must be equal to the '
                         'size of the first dimension of b '
                         '(A.shape: {}, b.shape: {})'.format(A.shape, b.shape))
    if A.dtype.char not in 'fdFD':
        raise TypeError('unsupported dtype (actual: {})'.format(A.dtype))

    if not (sparse.isspmatrix_csr(A) or sparse.isspmatrix_csc(A)):
        warn('CSR or CSC format is required. Converting to CSR format.',
             sparse.SparseEfficiencyWarning)
        A = A.tocsr()
    A.sum_duplicates()

    if (overwrite_b and A.dtype == b.dtype and
            (b._c_contiguous or b._f_contiguous)):
        x = b
    else:
        x = b.astype(A.dtype, copy=True)

    cusparse.csrsm2(A, x, lower=lower, unit_diag=unit_diagonal)

    if x.dtype.char in 'fF':
        # Note: This is for compatibility with SciPy.
        dtype = numpy.promote_types(x.dtype, 'float64')
        x = x.astype(dtype)
    return x
>>>>>>> bf0d7fb1
<|MERGE_RESOLUTION|>--- conflicted
+++ resolved
@@ -5,16 +5,9 @@
 from cupy.cuda import cusolver
 from cupy.cuda import device
 from cupy.linalg import _util
-<<<<<<< HEAD
-import cupyx.scipy.sparse as sparse
-
-from warnings import warn
-from scipy.sparse import SparseEfficiencyWarning
-=======
 from cupyx.scipy import sparse
 
-from warnings import warn
->>>>>>> bf0d7fb1
+import warnings
 
 
 def lsqr(A, b):
@@ -77,23 +70,6 @@
     return ret
 
 
-<<<<<<< HEAD
-def spsolve(A, b):
-    """Solve the sparse linear system ``A x = b``
-
-    Args:
-        A (cupyx.scipy.sparse.spmatrix): Sparse matrix with dimension
-            ``(M, M)``.
-        b (cupy.ndarray):
-            Dense vector or matrix with dimension ``(M)`` or ``(M, 1)``.
-
-    Returns:
-        cupy.ndarray:
-            Solution to the system ``A x = b``.
-    """
-    if not cupy.cusolver.check_availability('csrlsvqr'):
-        raise NotImplementedError
-=======
 def spsolve_triangular(A, b, lower=True, overwrite_A=False, overwrite_b=False,
                        unit_diagonal=False):
     """Solves a sparse triangular system ``A x = b``.
@@ -121,7 +97,6 @@
     if not cusparse.check_availability('csrsm2'):
         raise NotImplementedError
 
->>>>>>> bf0d7fb1
     if not sparse.isspmatrix(A):
         raise TypeError('A must be cupyx.scipy.sparse.spmatrix')
     if not isinstance(b, cupy.ndarray):
@@ -129,22 +104,6 @@
     if A.shape[0] != A.shape[1]:
         raise ValueError('A must be a square matrix (A.shape: {})'.
                          format(A.shape))
-<<<<<<< HEAD
-    if not (b.ndim == 1 or (b.ndim == 2 and b.shape[1] == 1)):
-        raise ValueError('Invalid b.shape (b.shape: {})'.format(b.shape))
-    if A.shape[0] != b.shape[0]:
-        raise ValueError('matrix dimension mismatch (A.shape: {}, b.shape: {})'
-                         .format(A.shape, b.shape))
-
-    if not sparse.isspmatrix_csr(A):
-        warn('CSR format is required. Converting to CSR format.',
-             SparseEfficiencyWarning)
-        A = A.tocsr()
-    A.sum_duplicates()
-    b = b.astype(A.dtype, copy=False).ravel()
-
-    return cupy.cusolver.csrlsvqr(A, b)
-=======
     if b.ndim not in [1, 2]:
         raise ValueError('b must be 1D or 2D array (b.shape: {})'.
                          format(b.shape))
@@ -156,8 +115,8 @@
         raise TypeError('unsupported dtype (actual: {})'.format(A.dtype))
 
     if not (sparse.isspmatrix_csr(A) or sparse.isspmatrix_csc(A)):
-        warn('CSR or CSC format is required. Converting to CSR format.',
-             sparse.SparseEfficiencyWarning)
+        warnings.warn('CSR or CSC format is required. Converting to CSR '
+                      'format.', sparse.SparseEfficiencyWarning)
         A = A.tocsr()
     A.sum_duplicates()
 
@@ -174,4 +133,39 @@
         dtype = numpy.promote_types(x.dtype, 'float64')
         x = x.astype(dtype)
     return x
->>>>>>> bf0d7fb1
+
+
+def spsolve(A, b):
+    """Solve the sparse linear system ``A x = b``
+    Args:
+        A (cupyx.scipy.sparse.spmatrix): Sparse matrix with dimension
+            ``(M, M)``.
+        b (cupy.ndarray):
+            Dense vector or matrix with dimension ``(M)`` or ``(M, 1)``.
+    Returns:
+        cupy.ndarray:
+            Solution to the system ``A x = b``.
+    """
+    if not cupy.cusolver.check_availability('csrlsvqr'):
+        raise NotImplementedError
+    if not sparse.isspmatrix(A):
+        raise TypeError('A must be cupyx.scipy.sparse.spmatrix')
+    if not isinstance(b, cupy.ndarray):
+        raise TypeError('b must be cupy.ndarray')
+    if A.shape[0] != A.shape[1]:
+        raise ValueError('A must be a square matrix (A.shape: {})'.
+                         format(A.shape))
+    if not (b.ndim == 1 or (b.ndim == 2 and b.shape[1] == 1)):
+        raise ValueError('Invalid b.shape (b.shape: {})'.format(b.shape))
+    if A.shape[0] != b.shape[0]:
+        raise ValueError('matrix dimension mismatch (A.shape: {}, b.shape: {})'
+                         .format(A.shape, b.shape))
+
+    if not sparse.isspmatrix_csr(A):
+        warnings.warn('CSR format is required. Converting to CSR format.',
+                      sparse.SparseEfficiencyWarning)
+        A = A.tocsr()
+    A.sum_duplicates()
+    b = b.astype(A.dtype, copy=False).ravel()
+
+    return cupy.cusolver.csrlsvqr(A, b)