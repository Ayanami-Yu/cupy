import sys as _sys

<<<<<<< HEAD
from cupy._core import ndarray
from cupyx.scipy.sparse.base import spmatrix
=======
from cupy.core import ndarray as _ndarray
from cupyx.scipy.sparse.base import spmatrix as _spmatrix
>>>>>>> cd2550f1


try:
    import scipy as _scipy
    _scipy_available = True
except ImportError:
    _scipy_available = False


_cupyx_scipy = _sys.modules[__name__]


def get_array_module(*args):
    """Returns the array module for arguments.

    This function is used to implement CPU/GPU generic code. If at least one of
    the arguments is a :class:`cupy.ndarray` object, the :mod:`cupyx.scipy`
    module is returned.

    Args:
        args: Values to determine whether NumPy or CuPy should be used.

    Returns:
        module: :mod:`cupyx.scipy` or :mod:`scipy` is returned based on the
        types of the arguments.

    """
    for arg in args:
        if isinstance(arg, (_ndarray, _spmatrix)):
            return _cupyx_scipy
    return _scipy<|MERGE_RESOLUTION|>--- conflicted
+++ resolved
@@ -1,12 +1,7 @@
 import sys as _sys
 
-<<<<<<< HEAD
-from cupy._core import ndarray
-from cupyx.scipy.sparse.base import spmatrix
-=======
-from cupy.core import ndarray as _ndarray
+from cupy._core import ndarray as _ndarray
 from cupyx.scipy.sparse.base import spmatrix as _spmatrix
->>>>>>> cd2550f1
 
 
 try:
