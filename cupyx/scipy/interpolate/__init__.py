--- conflicted
+++ resolved
@@ -3,12 +3,7 @@
 from cupyx.scipy.interpolate._polyint import KroghInterpolator  # NOQA
 from cupyx.scipy.interpolate._polyint import barycentric_interpolate  # NOQA
 from cupyx.scipy.interpolate._polyint import krogh_interpolate  # NOQA
-<<<<<<< HEAD
 from cupyx.scipy.interpolate._interpolate import PPoly  # NOQA
-
-
-=======
->>>>>>> 2aca5096
 # 1-D Splines
 from cupyx.scipy.interpolate._bspline import BSpline, splantider, splder  # NOQA
 from cupyx.scipy.interpolate._bspline2 import make_interp_spline  # NOQA
