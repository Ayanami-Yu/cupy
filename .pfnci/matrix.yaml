###############################################################################
# CUDA (Linux)
###############################################################################

# CUDA 10.2 | Linux
# The lowest CUDA version matrix is intended to cover the lowest supported combination.
- project: "cupy.linux.cuda102"
  tags: ["@push", "full", "mini"]
  target: "cuda102"
  system: "linux"
  os: "ubuntu:18.04"
  cuda: "10.2"
  rocm: null
  nccl: "2.8"
  cutensor: null
  cusparselt: null
  cudnn: "7.6"
  python: "3.7"
  numpy: "1.18"
  scipy: "1.4"
  optuna: "2"
  cython: "0.29"
  cuda-python: null
  env:CUPY_ACCELERATORS: null
  test: "unit"

# CUDA 10.2 (Multi-GPU) | Linux
- project: "cupy.linux.cuda102.multi"
  _inherits: "cupy.linux.cuda102"
  tags: ["@push", "full", "mini", "multi"]
  target: "cuda102.multi"
  test: "unit-multi"

# CUDA 11.0 | Linux
- project: "cupy.linux.cuda110"
  tags: ["@push", "full"]
  target: "cuda110"
  system: "linux"
  os: "ubuntu:20.04"
  cuda: "11.0"
  rocm: null
  nccl: "2.12"
  cutensor: "1.4"
  cusparselt: null
  cudnn: "8.2"
  python: "3.9"
  numpy: "1.20"
  scipy: "1.7"
  optuna: "2"
  cython: "0.29"
  cuda-python: null
  env:CUPY_ACCELERATORS: "cub,cutensor"
  test: "unit"

# CUDA 11.0 (Multi-GPU) | Linux
- project: "cupy.linux.cuda110.multi"
  _inherits: "cupy.linux.cuda110"
  tags: ["@push", "full", "multi"]
  target: "cuda110.multi"
  test: "unit-multi"

# CUDA 11.1 | Linux
- project: "cupy.linux.cuda111"
  tags: ["@push", "full"]
  target: "cuda111"
  system: "linux"
  os: "centos:7"
  cuda: "11.1"
  rocm: null
  nccl: "2.8"
  cutensor: "1.5"
  cusparselt: null
  cudnn: "8.0"
  python: "3.7"
  numpy: "1.19"
  scipy: null
  optuna: "2"
  cython: "0.29"
  cuda-python: null
  env:CUPY_ACCELERATORS: "cutensor,cub"
  test: "unit"

# CUDA 11.1 (Multi-GPU) | Linux
- project: "cupy.linux.cuda111.multi"
  tags: ["@push", "full", "multi"]
  _inherits: "cupy.linux.cuda111"
  target: "cuda111.multi"
  test: "unit-multi"

# CUDA 11.2 | Linux
- project: "cupy.linux.cuda112"
  tags: ["@push", "full"]
  target: "cuda112"
  system: "linux"
  os: "centos:7"
  cuda: "11.2"
  rocm: null
  nccl: "2.8"
  cutensor: "1.4"
  cusparselt: "0.2.0"
  cudnn: "8.1"
  python: "3.7"
  numpy: "1.18"
  scipy: "1.5"
  optuna: "2"
  cython: "0.29"
  cuda-python: null
  env:CUPY_ACCELERATORS: ""
  test: "unit"

# CUDA 11.2 (Multi-GPU) | Linux
- project: "cupy.linux.cuda112.multi"
  _inherits: "cupy.linux.cuda112"
  tags: ["@push", "full", "multi"]
  target: "cuda112.multi"
  test: "unit-multi"

# CUDA 11.3 | Linux
- project: "cupy.linux.cuda113"
  tags: ["@push", "full"]
  target: "cuda113"
  system: "linux"
  os: "ubuntu:18.04"
  cuda: "11.3"
  rocm: null
  nccl: "2.9"
  cutensor: "1.5"
  cusparselt: null
  cudnn: "8.2"
  python: "3.8"
  numpy: "1.18"
  scipy: "1.6"
  optuna: "2"
  cython: "0.29"
  cuda-python: null
  env:CUPY_ACCELERATORS: "cub,cutensor"
  test: "unit"

# CUDA 11.3 (Multi-GPU) | Linux
- project: "cupy.linux.cuda113.multi"
  _inherits: "cupy.linux.cuda113"
  tags: ["@push", "full", "multi"]
  target: "cuda113.multi"
  test: "unit-multi"

# CUDA 11.4 | Linux
- project: "cupy.linux.cuda114"
  tags: ["@push", "full"]
  target: "cuda114"
  system: "linux"
  os: "ubuntu:20.04"
  cuda: "11.4"
  rocm: null
  nccl: "2.10"
  cutensor: "1.4"
  cusparselt: "0.2.0"
  cudnn: "8.3"
  python: "3.10"
  numpy: "1.21"
  scipy: "1.7"
  optuna: "2"
  cython: "0.29"
  cuda-python: null
  env:CUPY_ACCELERATORS: "cutensor,cub"
  test: "unit"

# CUDA 11.4 (Multi-GPU) | Linux
- project: "cupy.linux.cuda114.multi"
  _inherits: "cupy.linux.cuda114"
  tags: ["@push", "full", "multi"]
  target: "cuda114.multi"
  test: "unit-multi"

# CUDA 11.5 | Linux
- project: "cupy.linux.cuda115"
  tags: ["@push", "full", "mini"]
  target: "cuda115"
  system: "linux"
  os: "ubuntu:20.04"
  cuda: "11.5"
  rocm: null
  nccl: "2.11"
  cutensor: "1.5"
  cusparselt: "0.2.0"
  cudnn: "8.3"
  python: "3.10"
  numpy: "1.22"
  scipy: "1.8"
  optuna: "2"
  cython: "0.29"
  cuda-python: null
  env:CUPY_ACCELERATORS: "cutensor,cub"
  test: "unit"

# CUDA 11.5 (Multi-GPU) | Linux
- project: "cupy.linux.cuda115.multi"
  _inherits: "cupy.linux.cuda115"
  tags: ["@push", "full", "mini", "multi"]
  target: "cuda115.multi"
  test: "unit-multi"

# CUDA 11.6 | Linux
# The latest CUDA version matrix is intended to cover the highest supported combination.
- project: "cupy.linux.cuda116"
  target: "cuda116"
  tags: []  # TODO: to be filled when adding this matrix to CI
  system: "linux"
  os: "ubuntu:20.04"
  cuda: "11.6"
  rocm: null
<<<<<<< HEAD
  nccl: "2.12"
  cutensor: "1.4"
=======
  nccl: "2.11"
  cutensor: "1.5"
>>>>>>> 12abba7e
  cusparselt: "0.2.0"
  cudnn: "8.3"
  python: "3.10"
  numpy: "1.21"
  scipy: "1.7"
  optuna: "2"
  cython: "0.29"
  cuda-python: null
  env:CUPY_ACCELERATORS: "cutensor,cub"
  test: "unit"

# CUDA 11.6 (Multi-GPU) | Linux
- project: "cupy.linux.cuda116.multi"
  _inherits: "cupy.linux.cuda116"
  tags: []  # TODO: to be filled when adding this matrix to CI
  target: "cuda116.multi"
  test: "unit-multi"

###############################################################################
# CUDA (Windows)
###############################################################################

# TBF

###############################################################################
# ROCm (Linux)
###############################################################################

# ROCm 4.2 | Linux
# The lowest ROCm version matrix is intended to cover the lowest supported combination.
- project: "cupy.linux.rocm-4-2"
  _url: "https://jenkins.preferred.jp/job/chainer/job/cupy_master/TEST=rocm-4-2,label=mnj-mi50/"
  tags: null  # Jenkins
  target: "rocm-4-2"
  system: "linux"
  os: "ubuntu:20.04"
  cuda: null
  rocm: '4.2'
  nccl: null
  cutensor: null
  cusparselt: null
  cudnn: null
  python: "3.7"
  numpy: "1.18"
  scipy: "1.4"
  optuna: "2"
  cython: "0.29"
  cuda-python: null
  env:CUPY_ACCELERATORS: null
  test: "unit"

# ROCm 4.3 | Linux
- project: "cupy.linux.rocm-4-3"
  _url: "https://jenkins.preferred.jp/job/chainer/job/cupy_master/TEST=rocm-4-3,label=mnj-mi50/"
  tags: null  # Jenkins
  target: "rocm-4-3"
  system: "linux"
  os: "ubuntu:20.04"
  cuda: null
  rocm: '4.3'
  nccl: null
  cutensor: null
  cusparselt: null
  cudnn: null
  python: "3.9"
  numpy: "1.21"
  scipy: "1.7"
  optuna: "2"
  cython: "0.29"
  cuda-python: null
  env:CUPY_ACCELERATORS: null
  test: "unit"

# ROCm 5.0 | Linux
# The latest ROCm version matrix is intended to cover the highest supported combination.
- project: "cupy.linux.rocm-5-0"
  _url: "https://jenkins.preferred.jp/job/chainer/job/cupy_master/TEST=rocm-5-0,label=mnj-mi50/"
  tags: null  # Jenkins
  target: "rocm-5-0"
  system: "linux"
  os: "ubuntu:20.04"
  cuda: null
  rocm: '5.0'
  nccl: null
  cutensor: null
  cusparselt: null
  cudnn: null
  python: "3.9"
  numpy: "1.22"
  scipy: "1.8"
  optuna: "2"
  cython: "0.29"
  cuda-python: null
  env:CUPY_ACCELERATORS: null
  test: "unit"


###############################################################################
# Slow Tests
###############################################################################

# Slow | Linux
- project: "cupy.linux.cuda-slow"
  target: "cuda-slow"
  tags: ["slow"]
  system: "linux"
  os: "ubuntu:20.04"
  cuda: "11.4"
  rocm: null
  nccl: "2.10"
  cutensor: "1.5"
  cusparselt: "0.2.0"
  cudnn: "8.3"
  python: "3.9"
  numpy: "1.21"
  scipy: "1.7"
  optuna: "2"
  cython: "0.29"
  cuda-python: null
  env:CUPY_ACCELERATORS: "cutensor,cub"
  test: "unit-slow"

###############################################################################
# Example
###############################################################################

# Example (with Doctest) | Linux
# Notes:
# - Examples and Doctests are tested against the minimum supported Python version.
#   (Uses Python 3.8 instead of 3.7 to test Array API support.)
# - Libraries versions for doctests will be overridden by docs/requirements.txt
# - Accelerators are disabled as doctests expect it (#5891)
- project: "cupy.linux.cuda-example"
  target: "cuda-example"
  tags: ["@push", "full", "mini", "example"]
  system: "linux"
  os: "ubuntu:20.04"
  cuda: "11.4"
  rocm: null
  nccl: "2.10"
  cutensor: "1.5"
  cusparselt: "0.2.0"
  cudnn: "8.3"
  python: "3.8"
  numpy: "1.20"
  scipy: "1.7"
  optuna: "2"
  cython: "0.29"
  cuda-python: null
  env:CUPY_ACCELERATORS: ""
  test: "example"

###############################################################################
# HEAD Tests
###############################################################################

# HEAD | Linux
# This combination tests against pre-releases. Use the highest supported combination.
- project: "cupy.linux.cuda-head"
  target: "cuda-head"
  tags: ["head"]
  system: "linux"
  os: "ubuntu:20.04"
  cuda: "11.5"
  rocm: null
  nccl: "2.11"
  cutensor: "1.5"
  cusparselt: "0.2.0"
  cudnn: "8.3"
  python: "3.9"
  numpy: "pre"
  scipy: "pre"
  optuna: "pre"
  cython: "0.29"  # TODO: support Cython 3
  cuda-python: null
  env:CUPY_ACCELERATORS: "cub,cutensor"
  test: "unit"

###############################################################################
# CUDA Python Test
###############################################################################

# CUDA 11.x / CUDA Python | Linux
- project: "cupy.linux.cuda11x-cuda-python"
  target: "cuda11x-cuda-python"
  tags: ["@push", "full", "mini", "cuda-python"]
  system: "linux"
  os: "ubuntu:20.04"
  cuda: "11.5"
  rocm: null
  nccl: "2.11"
  cutensor: "1.5"
  cusparselt: "0.2.0"
  cudnn: "8.3"
  python: "3.10"
  numpy: "1.21"
  scipy: "1.7"
  optuna: "2"
  cython: "0.29"
  cuda-python: "11"
  env:CUPY_ACCELERATORS: "cutensor,cub"
  env:CUPY_USE_CUDA_PYTHON: "1"
  test: "unit"

###############################################################################
# Tests in hand-crafted environment (not managed by generate.py)
###############################################################################

- project: "cupy.win.cuda102"
  _extern: true
  target: "cuda102"
  tags: ["@push", "full", "mini", "windows"]
  system: "windows"

- project: "cupy.win.cuda110"
  _extern: true
  target: "cuda110"
  tags: ["windows"]
  system: "windows"

- project: "cupy.win.cuda111"
  _extern: true
  target: "cuda111"
  tags: ["windows"]
  system: "windows"

- project: "cupy.win.cuda112"
  _extern: true
  target: "cuda112"
  tags: ["windows"]
  system: "windows"

- project: "cupy.win.cuda113"
  _extern: true
  target: "cuda113"
  tags: ["windows"]
  system: "windows"

- project: "cupy.win.cuda114"
  _extern: true
  target: "cuda114"
  tags: ["windows"]
  system: "windows"

- project: "cupy.win.cuda115"
  _extern: true
  target: "cuda115"
  tags: ["windows"]
  system: "windows"

- project: "cupy.win.cuda116"
  _extern: true
  target: "cuda116"
  tags: ["@push", "full", "mini", "windows"]
  system: "windows"

- project: "cupy.linux.cuda-rapids"
  _extern: true
  target: "cuda-rapids"
  tags: ["@push", "full", "rapids"]
  system: "linux"

- project: "cupy.linux.array-api"
  _extern: true
  target: "array-api"
  tags: ["array-api"]
  system: "linux"

- project: "cupy.linux.benchmark.head"
  _inherits: "cupy.linux.cuda114"
  target: "benchmark.head"
  tags: ["benchmark"]
  system: "linux"
  test: "benchmark"

- project: "cupy.linux.benchmark.pr"
  _inherits: "cupy.linux.cuda114"
  target: "benchmark"
  tags: ["benchmark"]
  system: "linux"
  test: "benchmark"<|MERGE_RESOLUTION|>--- conflicted
+++ resolved
@@ -208,13 +208,8 @@
   os: "ubuntu:20.04"
   cuda: "11.6"
   rocm: null
-<<<<<<< HEAD
   nccl: "2.12"
-  cutensor: "1.4"
-=======
-  nccl: "2.11"
-  cutensor: "1.5"
->>>>>>> 12abba7e
+  cutensor: "1.5"
   cusparselt: "0.2.0"
   cudnn: "8.3"
   python: "3.10"
