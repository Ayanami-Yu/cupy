--- conflicted
+++ resolved
@@ -20,12 +20,8 @@
   scipy: "1.10"
   optuna: "3"
   mpi4py: null
-<<<<<<< HEAD
-  cython: "3"
-  fastrlock: "latest"
-=======
   cython: "3.1"
->>>>>>> 09b1c0a0
+  fastrlock: "latest"
   cuda-python: null
   env:CUPY_ACCELERATORS: ""
   test: "unit"
@@ -55,12 +51,8 @@
   scipy: "1.11"
   optuna: "3"
   mpi4py: null
-<<<<<<< HEAD
-  cython: "3"
-  fastrlock: "latest"
-=======
-  cython: "3.0"
->>>>>>> 09b1c0a0
+  cython: "3.0"
+  fastrlock: "latest"
   cuda-python: null
   env:CUPY_ACCELERATORS: "cub,cutensor"
   test: "unit"
@@ -90,12 +82,8 @@
   scipy: "1.11"
   optuna: "3"
   mpi4py: null
-<<<<<<< HEAD
-  cython: "3"
-  fastrlock: "latest"
-=======
-  cython: "3.0"
->>>>>>> 09b1c0a0
+  cython: "3.0"
+  fastrlock: "latest"
   cuda-python: null
   env:CUPY_ACCELERATORS: "cutensor,cub"
   test: "unit"
@@ -125,12 +113,8 @@
   scipy: "1.11"
   optuna: "3"
   mpi4py: null
-<<<<<<< HEAD
-  cython: "3"
-  fastrlock: "latest"
-=======
-  cython: "3.0"
->>>>>>> 09b1c0a0
+  cython: "3.0"
+  fastrlock: "latest"
   cuda-python: null
   env:CUPY_ACCELERATORS: "cutensor,cub"
   test: "unit"
@@ -160,12 +144,8 @@
   scipy: "1.12"
   optuna: "3"
   mpi4py: null
-<<<<<<< HEAD
-  cython: "3"
-  fastrlock: "latest"
-=======
-  cython: "3.0"
->>>>>>> 09b1c0a0
+  cython: "3.0"
+  fastrlock: "latest"
   cuda-python: null
   env:CUPY_ACCELERATORS: "cutensor,cub"
   test: "unit"
@@ -195,12 +175,8 @@
   scipy: "1.14"
   optuna: "3"
   mpi4py: null
-<<<<<<< HEAD
-  cython: "3"
-  fastrlock: "latest"
-=======
-  cython: "3.0"
->>>>>>> 09b1c0a0
+  cython: "3.0"
+  fastrlock: "latest"
   cuda-python: null
   env:CUPY_ACCELERATORS: "cutensor,cub"
   test: "unit"
@@ -230,12 +206,8 @@
   scipy: "1.12"
   optuna: "3"
   mpi4py: null
-<<<<<<< HEAD
-  cython: "3"
-  fastrlock: "latest"
-=======
-  cython: "3.0"
->>>>>>> 09b1c0a0
+  cython: "3.0"
+  fastrlock: "latest"
   cuda-python: null
   env:CUPY_ACCELERATORS: "cutensor,cub"
   test: "unit"
@@ -265,12 +237,8 @@
   scipy: "1.14"
   optuna: "3"
   mpi4py: null
-<<<<<<< HEAD
-  cython: "3"
-  fastrlock: "latest"
-=======
-  cython: "3.0"
->>>>>>> 09b1c0a0
+  cython: "3.0"
+  fastrlock: "latest"
   cuda-python: null
   env:CUPY_ACCELERATORS: "cutensor,cub"
   test: "unit"
@@ -300,12 +268,8 @@
   scipy: "1.13"
   optuna: "3"
   mpi4py: null
-<<<<<<< HEAD
-  cython: "3"
-  fastrlock: "latest"
-=======
-  cython: "3.0"
->>>>>>> 09b1c0a0
+  cython: "3.0"
+  fastrlock: "latest"
   cuda-python: null
   env:CUPY_ACCELERATORS: "cutensor,cub"
   test: "unit"
@@ -335,12 +299,8 @@
   scipy: "1.13"
   optuna: "3"
   mpi4py: null
-<<<<<<< HEAD
-  cython: "3"
-  fastrlock: "latest"
-=======
-  cython: "3.0"
->>>>>>> 09b1c0a0
+  cython: "3.0"
+  fastrlock: "latest"
   cuda-python: null
   env:CUPY_ACCELERATORS: "cutensor,cub"
   test: "unit"
@@ -370,12 +330,8 @@
   scipy: "1.14"
   optuna: "3"
   mpi4py: null
-<<<<<<< HEAD
-  cython: "3"
-  fastrlock: "latest"
-=======
-  cython: "3.0"
->>>>>>> 09b1c0a0
+  cython: "3.0"
+  fastrlock: "latest"
   cuda-python: null
   env:CUPY_ACCELERATORS: "cutensor,cub"
   test: "unit"
@@ -405,12 +361,8 @@
   scipy: "1.15"
   optuna: "3"
   mpi4py: null
-<<<<<<< HEAD
-  cython: "3"
-  fastrlock: "latest"
-=======
-  cython: "3.0"
->>>>>>> 09b1c0a0
+  cython: "3.0"
+  fastrlock: "latest"
   cuda-python: null
   env:CUPY_ACCELERATORS: "cutensor,cub"
   test: "unit"
@@ -440,12 +392,8 @@
   scipy: "1.14"
   optuna: "3"
   mpi4py: null
-<<<<<<< HEAD
-  cython: "3"
-  fastrlock: "latest"
-=======
-  cython: "3.0"
->>>>>>> 09b1c0a0
+  cython: "3.0"
+  fastrlock: "latest"
   cuda-python: null
   env:CUPY_ACCELERATORS: "cutensor,cub"
   test: "unit"
@@ -475,12 +423,8 @@
   scipy: "1.14"
   optuna: "4"
   mpi4py: null
-<<<<<<< HEAD
-  cython: "3"
-  fastrlock: "latest"
-=======
-  cython: "3.0"
->>>>>>> 09b1c0a0
+  cython: "3.0"
+  fastrlock: "latest"
   cuda-python: null
   env:CUPY_ACCELERATORS: "cutensor,cub"
   test: "unit"
@@ -511,12 +455,8 @@
   scipy: "1.15"
   optuna: "4"
   mpi4py: null
-<<<<<<< HEAD
-  cython: "3"
-  fastrlock: "latest"
-=======
   cython: "3.1"
->>>>>>> 09b1c0a0
+  fastrlock: "latest"
   cuda-python: null
   env:CUPY_ACCELERATORS: "cutensor,cub"
   test: "unit"
@@ -559,12 +499,8 @@
   scipy: "1.10"
   optuna: "3"
   mpi4py: null
-<<<<<<< HEAD
-  cython: "3"
-  fastrlock: "latest"
-=======
-  cython: "3.0"
->>>>>>> 09b1c0a0
+  cython: "3.0"
+  fastrlock: "latest"
   cuda-python: null
   env:CUPY_ACCELERATORS: null
   test: "unit"
@@ -587,12 +523,8 @@
   scipy: "1.12"
   optuna: "3"
   mpi4py: null
-<<<<<<< HEAD
-  cython: "3"
-  fastrlock: "latest"
-=======
-  cython: "3.0"
->>>>>>> 09b1c0a0
+  cython: "3.0"
+  fastrlock: "latest"
   cuda-python: null
   env:CUPY_ACCELERATORS: null
   test: "unit"
@@ -616,12 +548,8 @@
   scipy: "1.14"
   optuna: "3"
   mpi4py: null
-<<<<<<< HEAD
-  cython: "3"
-  fastrlock: "latest"
-=======
-  cython: "3.0"
->>>>>>> 09b1c0a0
+  cython: "3.0"
+  fastrlock: "latest"
   cuda-python: null
   env:CUPY_ACCELERATORS: null
   test: "unit"
@@ -645,12 +573,8 @@
   scipy: "1.15"
   optuna: "4"
   mpi4py: null
-<<<<<<< HEAD
-  cython: "3"
-  fastrlock: "latest"
-=======
-  cython: "3.0"
->>>>>>> 09b1c0a0
+  cython: "3.0"
+  fastrlock: "latest"
   cuda-python: null
   env:CUPY_ACCELERATORS: null
   test: "unit"
@@ -676,12 +600,8 @@
   scipy: "1.14"
   optuna: "3"
   mpi4py: null
-<<<<<<< HEAD
-  cython: "3"
-  fastrlock: "latest"
-=======
-  cython: "3.0"
->>>>>>> 09b1c0a0
+  cython: "3.0"
+  fastrlock: "latest"
   cuda-python: null
   env:CUPY_ACCELERATORS: "cutensor,cub"
   test: "unit-slow"
@@ -711,12 +631,8 @@
   scipy: "1.14"
   optuna: "3"
   mpi4py: null
-<<<<<<< HEAD
-  cython: "3"
-  fastrlock: "latest"
-=======
-  cython: "3.0"
->>>>>>> 09b1c0a0
+  cython: "3.0"
+  fastrlock: "latest"
   cuda-python: null
   env:CUPY_ACCELERATORS: ""
   test: "example"
@@ -743,12 +659,8 @@
   scipy: "pre"
   optuna: "pre"
   mpi4py: null
-<<<<<<< HEAD
-  cython: "3"
-  fastrlock: "latest"
-=======
-  cython: "3.0"
->>>>>>> 09b1c0a0
+  cython: "3.0"
+  fastrlock: "latest"
   cuda-python: null
   env:CUPY_ACCELERATORS: "cub,cutensor"
   test: "unit"
@@ -774,12 +686,8 @@
   scipy: "1.13"
   optuna: "3"
   mpi4py: null
-<<<<<<< HEAD
-  cython: "3"
-  fastrlock: "latest"
-=======
-  cython: "3.0"
->>>>>>> 09b1c0a0
+  cython: "3.0"
+  fastrlock: "latest"
   cuda-python: "11"
   env:CUPY_ACCELERATORS: "cutensor,cub"
   env:CUPY_USE_CUDA_PYTHON: "1"
