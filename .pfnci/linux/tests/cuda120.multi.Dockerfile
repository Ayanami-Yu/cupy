# AUTO GENERATED: DO NOT EDIT!
ARG BASE_IMAGE="nvidia/cuda:12.0.1-devel-ubuntu20.04"
FROM ${BASE_IMAGE}

RUN export DEBIAN_FRONTEND=noninteractive && \
    apt-get -qqy update && \
    apt-get -qqy install \
       make build-essential libssl-dev zlib1g-dev \
       libbz2-dev libreadline-dev libsqlite3-dev wget \
       curl llvm libncursesw5-dev xz-utils tk-dev \
       libxml2-dev libxmlsec1-dev libffi-dev \
       liblzma-dev \
       libopenmpi-dev \
       && \
    apt-get -qqy install ccache git curl && \
    apt-get -qqy --allow-change-held-packages \
            --allow-downgrades install 'libnccl2=2.17.*+cuda12.0' 'libnccl-dev=2.17.*+cuda12.0' 'libcutensor2=2.0.*' 'libcutensor-dev=2.0.*' 'libcusparselt0=0.2.0.*' 'libcusparselt-dev=0.2.0.*' 'libcudnn8=8.8.*+cuda12.0' 'libcudnn8-dev=8.8.*+cuda12.0'

ENV PATH "/usr/lib/ccache:${PATH}"

COPY setup/update-alternatives-cutensor.sh /
RUN /update-alternatives-cutensor.sh

RUN git clone https://github.com/pyenv/pyenv.git /opt/pyenv
ENV PYENV_ROOT "/opt/pyenv"
ENV PATH "${PYENV_ROOT}/shims:${PYENV_ROOT}/bin:${PATH}"
RUN pyenv install 3.13.1 && \
    pyenv global 3.13.1 && \
    pip install -U setuptools pip wheel

<<<<<<< HEAD
RUN pip install -U 'numpy==2.2.*' 'scipy==1.14.*' 'optuna==3.*' 'mpi4py==4.*' 'cython==0.29.*'
=======
RUN pip install -U 'numpy==1.23.*' 'scipy==1.9.*' 'optuna==3.*' 'mpi4py==3.*' 'cython==3.*'
>>>>>>> 9e920fb4
RUN pip uninstall -y cuda-python && \
    pip check<|MERGE_RESOLUTION|>--- conflicted
+++ resolved
@@ -28,10 +28,6 @@
     pyenv global 3.13.1 && \
     pip install -U setuptools pip wheel
 
-<<<<<<< HEAD
-RUN pip install -U 'numpy==2.2.*' 'scipy==1.14.*' 'optuna==3.*' 'mpi4py==4.*' 'cython==0.29.*'
-=======
-RUN pip install -U 'numpy==1.23.*' 'scipy==1.9.*' 'optuna==3.*' 'mpi4py==3.*' 'cython==3.*'
->>>>>>> 9e920fb4
+RUN pip install -U 'numpy==2.2.*' 'scipy==1.14.*' 'optuna==3.*' 'mpi4py==4.*' 'cython==3.*'
 RUN pip uninstall -y cuda-python && \
     pip check