--- conflicted
+++ resolved
@@ -287,11 +287,8 @@
 _jitify_path = None
 _jitify_version = None
 _compute_capabilities = None
-<<<<<<< HEAD
+_cusparselt_version = None
 _cugraph_version = None
-=======
-_cusparselt_version = None
->>>>>>> cb29c07c
 
 
 def check_cuda_version(compiler, settings):
@@ -707,51 +704,6 @@
     return _cutensor_version
 
 
-<<<<<<< HEAD
-def check_cugraph_version(compiler, settings):
-    # TODO(anaruse): this is dummy implementation, need to change
-    global _cugraph_version
-    try:
-        build_and_run(compiler, '''
-        #include <stdio.h>
-        #include <cugraph/utilities/error.hpp>
-        int main(int argc, char* argv[]) {
-          return 0;
-        }
-        ''', include_dirs=settings['include_dirs'])
-    except Exception as e:
-        utils.print_warning('Cannot find cuGRAPH header files\n{0}'.format(e))
-        return False
-
-    try:
-        out = build_and_run(compiler, '''
-        #include <stdio.h>
-        #include <cugraph/version_config.hpp>
-        int main(int argc, char* argv[]) {
-          printf("%d", CUGRAPH_VERSION_MAJOR * 10000
-                     + CUGRAPH_VERSION_MINOR * 100
-                     + CUGRAPH_VERSION_PATCH);
-          return 0;
-        }
-        ''', include_dirs=settings['include_dirs'])
-    except Exception as e:
-        utils.print_warning('Cannot find cuGRAPH version information\n{0}'.
-                            format(e))
-        _cugraph_version = 0
-        return True
-
-    _cugraph_version = int(out)
-    return True
-
-
-def get_cugraph_version(formatted=False):
-    """Return cuGraph version cached in check_cugraph_version()."""
-    global _cugraph_version
-    if _cugraph_version is None:
-        msg = 'check_cugraph_version() must be called first.'
-        raise RuntimeError(msg)
-    return _cugraph_version
-=======
 def check_cusparselt_version(compiler, settings):
     global _cusparselt_version
     try:
@@ -782,7 +734,51 @@
         msg = 'check_cusparselt_version() must be called first.'
         raise RuntimeError(msg)
     return _cusparselt_version
->>>>>>> cb29c07c
+
+
+def check_cugraph_version(compiler, settings):
+    # TODO(anaruse): this is dummy implementation, need to change
+    global _cugraph_version
+    try:
+        build_and_run(compiler, '''
+        #include <stdio.h>
+        #include <cugraph/utilities/error.hpp>
+        int main(int argc, char* argv[]) {
+          return 0;
+        }
+        ''', include_dirs=settings['include_dirs'])
+    except Exception as e:
+        utils.print_warning('Cannot find cuGRAPH header files\n{0}'.format(e))
+        return False
+
+    try:
+        out = build_and_run(compiler, '''
+        #include <stdio.h>
+        #include <cugraph/version_config.hpp>
+        int main(int argc, char* argv[]) {
+          printf("%d", CUGRAPH_VERSION_MAJOR * 10000
+                     + CUGRAPH_VERSION_MINOR * 100
+                     + CUGRAPH_VERSION_PATCH);
+          return 0;
+        }
+        ''', include_dirs=settings['include_dirs'])
+    except Exception as e:
+        utils.print_warning('Cannot find cuGRAPH version information\n{0}'.
+                            format(e))
+        _cugraph_version = 0
+        return True
+
+    _cugraph_version = int(out)
+    return True
+
+
+def get_cugraph_version(formatted=False):
+    """Return cuGraph version cached in check_cugraph_version()."""
+    global _cugraph_version
+    if _cugraph_version is None:
+        msg = 'check_cugraph_version() must be called first.'
+        raise RuntimeError(msg)
+    return _cugraph_version
 
 
 def build_shlib(compiler, source, libraries=(),
