--- conflicted
+++ resolved
@@ -58,7 +58,6 @@
               'cupy.testing'],
     package_data={
         'cupy': [
-<<<<<<< HEAD
             'core/include/cupy/complex/arithmetic.h',
             'core/include/cupy/complex/catrig.h',
             'core/include/cupy/complex/catrigf.h',
@@ -81,9 +80,6 @@
             'core/include/cupy/complex/math_private.h',
             'core/include/cupy/carray.cuh',
             'core/include/cupy/complex.cuh',
-=======
->>>>>>> a63c2dc8
-            'core/include/cupy/carray.cuh',
             'cuda/cupy_thrust.cu',
         ],
     },
