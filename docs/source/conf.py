--- conflicted
+++ resolved
@@ -17,13 +17,8 @@
 import os
 import sys
 
-<<<<<<< HEAD
 import sphinx
 import cupy
-
-=======
-import cupy
->>>>>>> a0ca7e38
 
 sys.path.insert(0, os.path.abspath(os.path.dirname(__file__)))
 import _comparison_generator
@@ -444,16 +439,7 @@
         return None
 
     # If it's wrapped (e.g., by `contextlib.contextmanager`), unwrap it
-<<<<<<< HEAD
-    for _ in range(10):
-        if not hasattr(obj, '__wrapped__'):
-            break
-        obj = obj.__wrapped__
-    else:
-        raise RuntimeError(f'nested too deep: {info}')
-=======
     obj = inspect.unwrap(obj)
->>>>>>> a0ca7e38
 
     # Get the source file name and line number at which obj is defined.
     try:
@@ -462,21 +448,11 @@
         # obj is not a module, class, function, ..etc.
         return None
 
-<<<<<<< HEAD
-    # inspect can return None for cython objects
-    if filename is None:
-=======
     def get_pyx_file(obj):
->>>>>>> a0ca7e38
         filename = inspect.getfile(obj)
         for ext in importlib.machinery.EXTENSION_SUFFIXES:
             if filename.endswith(ext):
                 filename = filename[:-len(ext)] + '.pyx'
-<<<<<<< HEAD
-                break
-        else:
-            return None
-=======
                 return filename
         else:
             return None
@@ -494,7 +470,6 @@
         filename = get_pyx_file(obj)
         if filename is None:
             return None
->>>>>>> a0ca7e38
         linenum = None
     else:
         # Get the source line number
@@ -504,13 +479,8 @@
     filename = os.path.realpath(filename)
     relpath = _get_source_relative_path(filename)
 
-<<<<<<< HEAD
-    return 'https://github.com/cupy/cupy/blob/{}/{}'.format(
-        tag, relpath if linenum is None else f'{relpath}#L{linenum}')
-=======
     fragment = '' if linenum is None else f'#L{linenum}'
     return f'https://github.com/cupy/cupy/blob/{tag}/{relpath}{fragment}'
->>>>>>> a0ca7e38
 
 
 # Python Array API methods have type hints, which do not render
@@ -529,7 +499,6 @@
     if what == "module" and 'array_api' in name:
         del lines[:]
 
-<<<<<<< HEAD
 
 def _patch_function_documenter():
     # Monkeypatch FunctionDocumenter to let autosummary document ufuncs with
@@ -543,11 +512,6 @@
     documenter.can_document_member = _can_document_member
 
 
-def setup(app):
-    _patch_function_documenter()
-
-    app.connect("autodoc-process-docstring", remove_array_api_module_docstring)
-=======
 def fix_jit_callable_signature(
         app, what, name, obj, options, signature, return_annotation):
     if 'cupyx.jit' in name and callable(obj) and signature is None:
@@ -564,7 +528,8 @@
     return (signature, return_annotation)
 
 def setup(app):
+    _patch_function_documenter()
+
     app.connect("autodoc-process-docstring", remove_array_api_module_docstring)
     app.connect("autodoc-process-signature", fix_jit_callable_signature)
-    app.connect("autodoc-process-signature", fix_ndarray_signature)
->>>>>>> a0ca7e38
+    app.connect("autodoc-process-signature", fix_ndarray_signature)