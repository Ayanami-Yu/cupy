import numpy


def bytes(length):
    """Returns random bytes.

    .. seealso:: :func:`numpy.random.bytes`
    """
    return numpy.bytes(length)


from cupy.random import distributions  # NOQA
from cupy.random import generator  # NOQA
from cupy.random import permutations  # NOQA
from cupy.random import sample as sample_  # NOQA


# import class and function
from cupy.random.distributions import beta  # NOQA
from cupy.random.distributions import binomial  # NOQA
from cupy.random.distributions import chisquare  # NOQA
from cupy.random.distributions import dirichlet  # NOQA
from cupy.random.distributions import exponential  # NOQA
from cupy.random.distributions import f  # NOQA
from cupy.random.distributions import gamma  # NOQA
from cupy.random.distributions import geometric  # NOQA
from cupy.random.distributions import gumbel  # NOQA
from cupy.random.distributions import hypergeometric  # NOQA
from cupy.random.distributions import laplace  # NOQA
from cupy.random.distributions import logistic  # NOQA
from cupy.random.distributions import lognormal  # NOQA
<<<<<<< HEAD
from cupy.random.distributions import noncentral_chisquare  # NOQA
from cupy.random.distributions import noncentral_f  # NOQA
=======
from cupy.random.distributions import logseries  # NOQA
from cupy.random.distributions import multivariate_normal  # NOQA
>>>>>>> 2810202c
from cupy.random.distributions import normal  # NOQA
from cupy.random.distributions import pareto  # NOQA
from cupy.random.distributions import poisson  # NOQA
from cupy.random.distributions import power  # NOQA
from cupy.random.distributions import rayleigh  # NOQA
from cupy.random.distributions import standard_cauchy  # NOQA
from cupy.random.distributions import standard_exponential  # NOQA
from cupy.random.distributions import standard_gamma  # NOQA
from cupy.random.distributions import standard_normal  # NOQA
from cupy.random.distributions import standard_t  # NOQA
from cupy.random.distributions import triangular  # NOQA
from cupy.random.distributions import uniform  # NOQA
from cupy.random.distributions import vonmises  # NOQA
from cupy.random.distributions import wald  # NOQA
from cupy.random.distributions import weibull  # NOQA
from cupy.random.distributions import zipf  # NOQA
from cupy.random.generator import get_random_state  # NOQA
from cupy.random.generator import RandomState  # NOQA
from cupy.random.generator import reset_states  # NOQA
from cupy.random.generator import seed  # NOQA
from cupy.random.generator import set_random_state  # NOQA
from cupy.random.permutations import permutation  # NOQA
from cupy.random.permutations import shuffle  # NOQA
from cupy.random.sample import choice  # NOQA
from cupy.random.sample import multinomial  # NOQA
from cupy.random.sample import rand  # NOQA
from cupy.random.sample import randint  # NOQA
from cupy.random.sample import randn  # NOQA
from cupy.random.sample import random_integers  # NOQA
from cupy.random.sample import random_sample  # NOQA
from cupy.random.sample import random_sample as random  # NOQA
from cupy.random.sample import random_sample as ranf  # NOQA
from cupy.random.sample import random_sample as sample  # NOQA<|MERGE_RESOLUTION|>--- conflicted
+++ resolved
@@ -29,13 +29,10 @@
 from cupy.random.distributions import laplace  # NOQA
 from cupy.random.distributions import logistic  # NOQA
 from cupy.random.distributions import lognormal  # NOQA
-<<<<<<< HEAD
+from cupy.random.distributions import logseries  # NOQA
+from cupy.random.distributions import multivariate_normal  # NOQA
 from cupy.random.distributions import noncentral_chisquare  # NOQA
 from cupy.random.distributions import noncentral_f  # NOQA
-=======
-from cupy.random.distributions import logseries  # NOQA
-from cupy.random.distributions import multivariate_normal  # NOQA
->>>>>>> 2810202c
 from cupy.random.distributions import normal  # NOQA
 from cupy.random.distributions import pareto  # NOQA
 from cupy.random.distributions import poisson  # NOQA
