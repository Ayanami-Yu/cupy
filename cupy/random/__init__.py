import numpy


def bytes(length):
    """Returns random bytes.

    .. seealso:: :func:`numpy.random.bytes`
    """
    return numpy.bytes(length)


from cupy.random import distributions  # NOQA
from cupy.random import generator  # NOQA
from cupy.random import permutations  # NOQA
from cupy.random import sample as sample_  # NOQA


# import class and function
from cupy.random.distributions import beta  # NOQA
from cupy.random.distributions import binomial  # NOQA
<<<<<<< HEAD
from cupy.random.distributions import geometric  # NOQA
=======
from cupy.random.distributions import dirichlet  # NOQA
from cupy.random.distributions import gamma  # NOQA
>>>>>>> b670634d
from cupy.random.distributions import gumbel  # NOQA
from cupy.random.distributions import laplace  # NOQA
from cupy.random.distributions import lognormal  # NOQA
from cupy.random.distributions import normal  # NOQA
from cupy.random.distributions import standard_normal  # NOQA
from cupy.random.distributions import uniform  # NOQA
from cupy.random.generator import get_random_state  # NOQA
from cupy.random.generator import RandomState  # NOQA
from cupy.random.generator import reset_states  # NOQA
from cupy.random.generator import seed  # NOQA
from cupy.random.generator import set_random_state  # NOQA
from cupy.random.permutations import permutation  # NOQA
from cupy.random.permutations import shuffle  # NOQA
from cupy.random.sample import choice  # NOQA
from cupy.random.sample import multinomial  # NOQA
from cupy.random.sample import rand  # NOQA
from cupy.random.sample import randint  # NOQA
from cupy.random.sample import randn  # NOQA
from cupy.random.sample import random_integers  # NOQA
from cupy.random.sample import random_sample  # NOQA
from cupy.random.sample import random_sample as random  # NOQA
from cupy.random.sample import random_sample as ranf  # NOQA
from cupy.random.sample import random_sample as sample  # NOQA<|MERGE_RESOLUTION|>--- conflicted
+++ resolved
@@ -18,12 +18,9 @@
 # import class and function
 from cupy.random.distributions import beta  # NOQA
 from cupy.random.distributions import binomial  # NOQA
-<<<<<<< HEAD
-from cupy.random.distributions import geometric  # NOQA
-=======
 from cupy.random.distributions import dirichlet  # NOQA
 from cupy.random.distributions import gamma  # NOQA
->>>>>>> b670634d
+from cupy.random.distributions import geometric  # NOQA
 from cupy.random.distributions import gumbel  # NOQA
 from cupy.random.distributions import laplace  # NOQA
 from cupy.random.distributions import lognormal  # NOQA
