--- conflicted
+++ resolved
@@ -554,11 +554,8 @@
 from cupy.lib import poly1d  # NOQA
 from cupy.lib import polyadd  # NOQA
 from cupy.lib import polysub  # NOQA
-<<<<<<< HEAD
+from cupy.lib import polymul  # NOQA
 from cupy.lib import polyfit  # NOQA
-=======
-from cupy.lib import polymul  # NOQA
->>>>>>> 8839d4c0
 
 # -----------------------------------------------------------------------------
 # Mathematical functions
