import functools
import sys
import warnings

import numpy

from cupy import _environment
from cupy import _version


if sys.platform.startswith('win32') and (3, 8) <= sys.version_info:  # NOQA
    _environment._setup_win32_dll_directory()  # NOQA


try:
    with warnings.catch_warnings():
        warnings.filterwarnings('ignore', category=ImportWarning,
                                message='can\'t resolve package from __spec__')
        from cupy import core  # NOQA
except ImportError as e:
    # core is a c-extension module.
    # When a user cannot import core, it represents that CuPy is not correctly
    # built.
    exc_info = sys.exc_info()
    msg = ('''\
CuPy is not correctly installed.

If you are using wheel distribution (cupy-cudaXX), make sure that the version of CuPy you installed matches with the version of CUDA on your host.
Also, confirm that only one CuPy package is installed:
  $ pip freeze

If you are building CuPy from source, please check your environment, uninstall CuPy and reinstall it with:
  $ pip install cupy --no-cache-dir -vvvv

Check the Installation Guide for details:
  https://docs.cupy.dev/en/latest/install.html

original error: {}'''.format(exc_info[1]))  # NOQA

    raise ImportError(msg) from e


from cupy import cuda
# Do not make `cupy.cupyx` available because it is confusing.
import cupyx as _cupyx


def is_available():
    return cuda.is_available()


__version__ = _version.__version__


import cupy.core.fusion  # NOQA
from cupy import fft  # NOQA
from cupy import io  # NOQA
from cupy import linalg  # NOQA
from cupy import manipulation  # NOQA
from cupy import polynomial  # NOQA
from cupy import random  # NOQA
from cupy import _sorting  # NOQA
from cupy import sparse  # NOQA
from cupy import statistics  # NOQA
from cupy import testing  # NOQA  # NOQA
from cupy import util  # NOQA
from cupy import lib  # NOQA


# import class and function
from cupy.core import ndarray  # NOQA
from cupy.core import ufunc  # NOQA


# =============================================================================
# Constants (borrowed from NumPy)
# =============================================================================
from numpy import e  # NOQA
from numpy import euler_gamma  # NOQA
from numpy import Inf  # NOQA
from numpy import inf  # NOQA
from numpy import Infinity  # NOQA
from numpy import infty  # NOQA
from numpy import NAN  # NOQA
from numpy import NaN  # NOQA
from numpy import nan  # NOQA
from numpy import newaxis  # == None  # NOQA
from numpy import NINF  # NOQA
from numpy import NZERO  # NOQA
from numpy import pi  # NOQA
from numpy import PINF  # NOQA
from numpy import PZERO  # NOQA


# =============================================================================
# Data types (borrowed from NumPy)
#
# The order of these declarations are borrowed from the NumPy document:
# https://docs.scipy.org/doc/numpy/reference/arrays.scalars.html
# =============================================================================

# -----------------------------------------------------------------------------
# Generic types
# -----------------------------------------------------------------------------
from numpy import complexfloating  # NOQA
from numpy import floating  # NOQA
from numpy import generic  # NOQA
from numpy import inexact  # NOQA
from numpy import integer  # NOQA
from numpy import number  # NOQA
from numpy import signedinteger  # NOQA
from numpy import unsignedinteger  # NOQA

# Not supported by CuPy:
# from numpy import flexible
# from numpy import character

# -----------------------------------------------------------------------------
# Booleans
# -----------------------------------------------------------------------------
from numpy import bool_  # NOQA

from numpy import bool8  # NOQA

# -----------------------------------------------------------------------------
# Integers
# -----------------------------------------------------------------------------
from numpy import byte  # NOQA

from numpy import short  # NOQA

from numpy import intc  # NOQA

from numpy import int_  # NOQA

from numpy import longlong  # NOQA

from numpy import intp  # NOQA

from numpy import int8  # NOQA

from numpy import int16  # NOQA

from numpy import int32  # NOQA

from numpy import int64  # NOQA

# -----------------------------------------------------------------------------
# Unsigned integers
# -----------------------------------------------------------------------------
from numpy import ubyte  # NOQA

from numpy import ushort  # NOQA

from numpy import uintc  # NOQA

from numpy import uint  # NOQA

from numpy import ulonglong  # NOQA

from numpy import uintp  # NOQA

from numpy import uint8  # NOQA

from numpy import uint16  # NOQA

from numpy import uint32  # NOQA

from numpy import uint64  # NOQA

# -----------------------------------------------------------------------------
# Floating-point numbers
# -----------------------------------------------------------------------------
from numpy import half  # NOQA

from numpy import single  # NOQA

from numpy import double  # NOQA

from numpy import float_  # NOQA

from numpy import longfloat  # NOQA

from numpy import float16  # NOQA

from numpy import float32  # NOQA

from numpy import float64  # NOQA

# Not supported by CuPy:
# from numpy import float96
# from numpy import float128

# -----------------------------------------------------------------------------
# Complex floating-point numbers
# -----------------------------------------------------------------------------
from numpy import csingle  # NOQA

from numpy import complex_  # NOQA

from numpy import complex64  # NOQA

from numpy import complex128  # NOQA

# Not supported by CuPy:
# from numpy import complex192
# from numpy import complex256
# from numpy import clongfloat

# -----------------------------------------------------------------------------
# Any Python object
# -----------------------------------------------------------------------------

# Not supported by CuPy:
# from numpy import object_
# from numpy import bytes_
# from numpy import unicode_
# from numpy import void

# -----------------------------------------------------------------------------
# Built-in Python types
# -----------------------------------------------------------------------------

# After NumPy 1.20 is released, CuPy should mimic the DeprecationWarning
# behavior for these types

from builtins import int  # NOQA

from builtins import bool  # NOQA

from builtins import float  # NOQA

from builtins import complex  # NOQA

# Not supported by CuPy:
# from numpy import object
# from numpy import unicode
# from numpy import str

# =============================================================================
# Routines
#
# The order of these declarations are borrowed from the NumPy document:
# https://docs.scipy.org/doc/numpy/reference/routines.html
# =============================================================================

# -----------------------------------------------------------------------------
# Array creation routines
# -----------------------------------------------------------------------------
from cupy._creation.basic import empty  # NOQA
from cupy._creation.basic import empty_like  # NOQA
from cupy._creation.basic import eye  # NOQA
from cupy._creation.basic import full  # NOQA
from cupy._creation.basic import full_like  # NOQA
from cupy._creation.basic import identity  # NOQA
from cupy._creation.basic import ones  # NOQA
from cupy._creation.basic import ones_like  # NOQA
from cupy._creation.basic import zeros  # NOQA
from cupy._creation.basic import zeros_like  # NOQA

from cupy._creation.from_data import copy  # NOQA
from cupy._creation.from_data import array  # NOQA
from cupy._creation.from_data import asanyarray  # NOQA
from cupy._creation.from_data import asarray  # NOQA
from cupy._creation.from_data import ascontiguousarray  # NOQA
from cupy._creation.from_data import fromfile  # NOQA

from cupy._creation.ranges import arange  # NOQA
from cupy._creation.ranges import linspace  # NOQA
from cupy._creation.ranges import logspace  # NOQA
from cupy._creation.ranges import meshgrid  # NOQA
from cupy._creation.ranges import mgrid  # NOQA
from cupy._creation.ranges import ogrid  # NOQA

from cupy._creation.matrix import diag  # NOQA
from cupy._creation.matrix import diagflat  # NOQA
from cupy._creation.matrix import tri  # NOQA
from cupy._creation.matrix import tril  # NOQA
from cupy._creation.matrix import triu  # NOQA

# -----------------------------------------------------------------------------
# Functional routines
# -----------------------------------------------------------------------------
from cupy._functional.piecewise import piecewise  # NOQA

# -----------------------------------------------------------------------------
# Array manipulation routines
# -----------------------------------------------------------------------------
from cupy.manipulation.basic import copyto  # NOQA

from cupy.manipulation.shape import shape  # NOQA
from cupy.manipulation.shape import ravel  # NOQA
from cupy.manipulation.shape import reshape  # NOQA

from cupy.manipulation.transpose import moveaxis  # NOQA
from cupy.manipulation.transpose import rollaxis  # NOQA
from cupy.manipulation.transpose import swapaxes  # NOQA
from cupy.manipulation.transpose import transpose  # NOQA

from cupy.manipulation.dims import atleast_1d  # NOQA
from cupy.manipulation.dims import atleast_2d  # NOQA
from cupy.manipulation.dims import atleast_3d  # NOQA
from cupy.manipulation.dims import broadcast  # NOQA
from cupy.manipulation.dims import broadcast_arrays  # NOQA
from cupy.manipulation.dims import broadcast_to  # NOQA
from cupy.manipulation.dims import expand_dims  # NOQA
from cupy.manipulation.dims import squeeze  # NOQA

from cupy.manipulation.join import column_stack  # NOQA
from cupy.manipulation.join import concatenate  # NOQA
from cupy.manipulation.join import dstack  # NOQA
from cupy.manipulation.join import hstack  # NOQA
from cupy.manipulation.join import stack  # NOQA
from cupy.manipulation.join import vstack  # NOQA

from cupy.manipulation.kind import asfortranarray  # NOQA
from cupy.manipulation.kind import require  # NOQA

from cupy.manipulation.split import array_split  # NOQA
from cupy.manipulation.split import dsplit  # NOQA
from cupy.manipulation.split import hsplit  # NOQA
from cupy.manipulation.split import split  # NOQA
from cupy.manipulation.split import vsplit  # NOQA

from cupy.manipulation.tiling import repeat  # NOQA
from cupy.manipulation.tiling import tile  # NOQA

from cupy.manipulation.add_remove import unique  # NOQA
from cupy.manipulation.add_remove import trim_zeros  # NOQA

from cupy.manipulation.rearrange import flip  # NOQA
from cupy.manipulation.rearrange import fliplr  # NOQA
from cupy.manipulation.rearrange import flipud  # NOQA
from cupy.manipulation.rearrange import roll  # NOQA
from cupy.manipulation.rearrange import rot90  # NOQA

# -----------------------------------------------------------------------------
# Binary operations
# -----------------------------------------------------------------------------
from cupy._binary.elementwise import bitwise_and  # NOQA
from cupy._binary.elementwise import bitwise_or  # NOQA
from cupy._binary.elementwise import bitwise_xor  # NOQA
from cupy._binary.elementwise import bitwise_not  # NOQA
from cupy._binary.elementwise import invert  # NOQA
from cupy._binary.elementwise import left_shift  # NOQA
from cupy._binary.elementwise import right_shift  # NOQA

from cupy._binary.packing import packbits  # NOQA
from cupy._binary.packing import unpackbits  # NOQA


def binary_repr(num, width=None):
    """Return the binary representation of the input number as a string.

    .. seealso:: :func:`numpy.binary_repr`
    """
    return numpy.binary_repr(num, width)


# -----------------------------------------------------------------------------
# Data type routines (borrowed from NumPy)
# -----------------------------------------------------------------------------
def can_cast(from_, to, casting='safe'):
    """Returns True if cast between data types can occur according to the
    casting rule. If from is a scalar or array scalar, also returns True if the
    scalar value can be cast without overflow or truncation to an integer.

    .. seealso:: :func:`numpy.can_cast`
    """
    from_ = from_.dtype if isinstance(from_, cupy.ndarray) else from_
    return numpy.can_cast(from_, to, casting=casting)


def common_type(*arrays):
    """Return a scalar type which is common to the input arrays.

    .. seealso:: :func:`numpy.common_type`
    """
    if len(arrays) == 0:
        return numpy.float16

    default_float_dtype = numpy.dtype('float64')
    dtypes = []
    for a in arrays:
        if a.dtype.kind == 'b':
            raise TypeError('can\'t get common type for non-numeric array')
        elif a.dtype.kind in 'iu':
            dtypes.append(default_float_dtype)
        else:
            dtypes.append(a.dtype)

    return functools.reduce(numpy.promote_types, dtypes).type


def result_type(*arrays_and_dtypes):
    """Returns the type that results from applying the NumPy type promotion
    rules to the arguments.

    .. seealso:: :func:`numpy.result_type`
    """
    dtypes = [a.dtype if isinstance(a, cupy.ndarray)
              else a for a in arrays_and_dtypes]
    return numpy.result_type(*dtypes)


from numpy import min_scalar_type  # NOQA
from numpy import obj2sctype  # NOQA
from numpy import promote_types  # NOQA

from numpy import dtype  # NOQA
from numpy import format_parser  # NOQA

from numpy import finfo  # NOQA
from numpy import iinfo  # NOQA
from numpy import MachAr  # NOQA

from numpy import find_common_type  # NOQA
from numpy import issctype  # NOQA
from numpy import issubclass_  # NOQA
from numpy import issubdtype  # NOQA
from numpy import issubsctype  # NOQA

from numpy import mintypecode  # NOQA
from numpy import sctype2char  # NOQA
from numpy import typename  # NOQA

# -----------------------------------------------------------------------------
# Optionally Scipy-accelerated routines
# -----------------------------------------------------------------------------
# TODO(beam2d): Implement it

# -----------------------------------------------------------------------------
# Discrete Fourier Transform
# -----------------------------------------------------------------------------
# TODO(beam2d): Implement it

# -----------------------------------------------------------------------------
# Indexing routines
# -----------------------------------------------------------------------------
from cupy._indexing.generate import c_  # NOQA
from cupy._indexing.generate import indices  # NOQA
from cupy._indexing.generate import ix_  # NOQA
from cupy._indexing.generate import r_  # NOQA
from cupy._indexing.generate import ravel_multi_index  # NOQA
from cupy._indexing.generate import unravel_index  # NOQA

from cupy._indexing.indexing import choose  # NOQA
from cupy._indexing.indexing import compress  # NOQA
from cupy._indexing.indexing import diagonal  # NOQA
from cupy._indexing.indexing import extract  # NOQA
from cupy._indexing.indexing import select  # NOQA
from cupy._indexing.indexing import take  # NOQA
from cupy._indexing.indexing import take_along_axis  # NOQA

from cupy._indexing.insert import place  # NOQA
from cupy._indexing.insert import put  # NOQA
from cupy._indexing.insert import putmask  # NOQA
from cupy._indexing.insert import fill_diagonal  # NOQA
from cupy._indexing.insert import diag_indices  # NOQA
from cupy._indexing.insert import diag_indices_from  # NOQA

from cupy._indexing.iterate import flatiter  # NOQA

# -----------------------------------------------------------------------------
# Input and output
# -----------------------------------------------------------------------------
from cupy.io.npz import load  # NOQA
from cupy.io.npz import save  # NOQA
from cupy.io.npz import savez  # NOQA
from cupy.io.npz import savez_compressed  # NOQA

from cupy.io.formatting import array_repr  # NOQA
from cupy.io.formatting import array_str  # NOQA


def base_repr(number, base=2, padding=0):  # NOQA (needed to avoid redefinition of `number`)
    """Return a string representation of a number in the given base system.

    .. seealso:: :func:`numpy.base_repr`
    """
    return numpy.base_repr(number, base, padding)


# -----------------------------------------------------------------------------
# Linear algebra
# -----------------------------------------------------------------------------
from cupy.linalg.einsum import einsum  # NOQA

from cupy.linalg.product import cross  # NOQA
from cupy.linalg.product import dot  # NOQA
from cupy.linalg.product import inner  # NOQA
from cupy.linalg.product import kron  # NOQA
from cupy.linalg.product import matmul  # NOQA
from cupy.linalg.product import outer  # NOQA
from cupy.linalg.product import tensordot  # NOQA
from cupy.linalg.product import vdot  # NOQA

from cupy.linalg.norms import trace  # NOQA

# -----------------------------------------------------------------------------
# Logic functions
# -----------------------------------------------------------------------------
from cupy.logic.comparison import allclose  # NOQA
from cupy.logic.comparison import array_equal  # NOQA
from cupy.logic.comparison import isclose  # NOQA

from cupy.logic.content import isfinite  # NOQA
from cupy.logic.content import isinf  # NOQA
from cupy.logic.content import isnan  # NOQA

from cupy.logic.truth import in1d  # NOQA
from cupy.logic.truth import isin  # NOQA

from cupy.logic.type_test import iscomplex  # NOQA
from cupy.logic.type_test import iscomplexobj  # NOQA
from cupy.logic.type_test import isfortran  # NOQA
from cupy.logic.type_test import isreal  # NOQA
from cupy.logic.type_test import isrealobj  # NOQA

from cupy.logic.truth import in1d  # NOQA
from cupy.logic.truth import isin  # NOQA


def isscalar(element):
    """Returns True if the type of num is a scalar type.

    .. seealso:: :func:`numpy.isscalar`
    """
    return numpy.isscalar(element)


from cupy.logic.ops import logical_and  # NOQA
from cupy.logic.ops import logical_not  # NOQA
from cupy.logic.ops import logical_or  # NOQA
from cupy.logic.ops import logical_xor  # NOQA

from cupy.logic.comparison import equal  # NOQA
from cupy.logic.comparison import greater  # NOQA
from cupy.logic.comparison import greater_equal  # NOQA
from cupy.logic.comparison import less  # NOQA
from cupy.logic.comparison import less_equal  # NOQA
from cupy.logic.comparison import not_equal  # NOQA

from cupy.logic.truth import all  # NOQA
from cupy.logic.truth import any  # NOQA

# ------------------------------------------------------------------------------
# Polynomial functions
# ------------------------------------------------------------------------------
from cupy.lib import poly1d  # NOQA
from cupy.lib import polyadd  # NOQA
from cupy.lib import polysub  # NOQA
from cupy.lib import polymul  # NOQA
<<<<<<< HEAD
from cupy.lib import polyfit  # NOQA
=======
from cupy.lib import polyval  # NOQA
>>>>>>> d6fe2643
from cupy.lib import roots  # NOQA

# -----------------------------------------------------------------------------
# Mathematical functions
# -----------------------------------------------------------------------------
from cupy.math.trigonometric import arccos  # NOQA
from cupy.math.trigonometric import arcsin  # NOQA
from cupy.math.trigonometric import arctan  # NOQA
from cupy.math.trigonometric import arctan2  # NOQA
from cupy.math.trigonometric import cos  # NOQA
from cupy.math.trigonometric import deg2rad  # NOQA
from cupy.math.trigonometric import degrees  # NOQA
from cupy.math.trigonometric import hypot  # NOQA
from cupy.math.trigonometric import rad2deg  # NOQA
from cupy.math.trigonometric import radians  # NOQA
from cupy.math.trigonometric import sin  # NOQA
from cupy.math.trigonometric import tan  # NOQA
from cupy.math.trigonometric import unwrap  # NOQA

from cupy.math.hyperbolic import arccosh  # NOQA
from cupy.math.hyperbolic import arcsinh  # NOQA
from cupy.math.hyperbolic import arctanh  # NOQA
from cupy.math.hyperbolic import cosh  # NOQA
from cupy.math.hyperbolic import sinh  # NOQA
from cupy.math.hyperbolic import tanh  # NOQA

from cupy.math.rounding import around  # NOQA
from cupy.math.rounding import ceil  # NOQA
from cupy.math.rounding import fix  # NOQA
from cupy.math.rounding import floor  # NOQA
from cupy.math.rounding import rint  # NOQA
from cupy.math.rounding import round_  # NOQA
from cupy.math.rounding import trunc  # NOQA

from cupy.math.sumprod import prod  # NOQA
from cupy.math.sumprod import sum  # NOQA
from cupy.math.sumprod import cumprod  # NOQA
from cupy.math.sumprod import cumsum  # NOQA
from cupy.math.sumprod import nansum  # NOQA
from cupy.math.sumprod import nanprod  # NOQA
from cupy.math.sumprod import diff  # NOQA
from cupy.math.window import bartlett  # NOQA
from cupy.math.window import blackman  # NOQA
from cupy.math.window import hamming  # NOQA
from cupy.math.window import hanning  # NOQA
from cupy.math.window import kaiser  # NOQA

from cupy.math.explog import exp  # NOQA
from cupy.math.explog import exp2  # NOQA
from cupy.math.explog import expm1  # NOQA
from cupy.math.explog import log  # NOQA
from cupy.math.explog import log10  # NOQA
from cupy.math.explog import log1p  # NOQA
from cupy.math.explog import log2  # NOQA
from cupy.math.explog import logaddexp  # NOQA
from cupy.math.explog import logaddexp2  # NOQA

from cupy.math.special import i0  # NOQA
from cupy.math.special import sinc  # NOQA

from cupy.math.floating import copysign  # NOQA
from cupy.math.floating import frexp  # NOQA
from cupy.math.floating import ldexp  # NOQA
from cupy.math.floating import nextafter  # NOQA
from cupy.math.floating import signbit  # NOQA

from cupy.math.rational import gcd  # NOQA
from cupy.math.rational import lcm  # NOQA

from cupy.math.arithmetic import add  # NOQA
from cupy.math.arithmetic import divide  # NOQA
from cupy.math.arithmetic import divmod  # NOQA
from cupy.math.arithmetic import floor_divide  # NOQA
from cupy.math.arithmetic import fmod  # NOQA
from cupy.math.arithmetic import modf  # NOQA
from cupy.math.arithmetic import multiply  # NOQA
from cupy.math.arithmetic import negative  # NOQA
from cupy.math.arithmetic import power  # NOQA
from cupy.math.arithmetic import reciprocal  # NOQA
from cupy.math.arithmetic import remainder  # NOQA
from cupy.math.arithmetic import remainder as mod  # NOQA
from cupy.math.arithmetic import subtract  # NOQA
from cupy.math.arithmetic import true_divide  # NOQA

from cupy.math.arithmetic import angle  # NOQA
from cupy.math.arithmetic import conjugate as conj  # NOQA
from cupy.math.arithmetic import conjugate  # NOQA
from cupy.math.arithmetic import imag  # NOQA
from cupy.math.arithmetic import real  # NOQA

from cupy.math.misc import absolute as abs  # NOQA
from cupy.math.misc import absolute  # NOQA
from cupy.math.misc import cbrt  # NOQA
from cupy.math.misc import clip  # NOQA
from cupy.math.misc import fmax  # NOQA
from cupy.math.misc import fmin  # NOQA
from cupy.math.misc import maximum  # NOQA
from cupy.math.misc import minimum  # NOQA
from cupy.math.misc import nan_to_num  # NOQA
from cupy.math.misc import sign  # NOQA
from cupy.math.misc import sqrt  # NOQA
from cupy.math.misc import square  # NOQA
from cupy.math.misc import convolve  # NOQA

# -----------------------------------------------------------------------------
# Miscellaneous routines
# -----------------------------------------------------------------------------
from cupy._misc.memory_ranges import may_share_memory  # NOQA
from cupy._misc.memory_ranges import shares_memory  # NOQA
from cupy._misc.who import who  # NOQA


# -----------------------------------------------------------------------------
# Padding
# -----------------------------------------------------------------------------
from cupy._padding.pad import pad  # NOQA


# -----------------------------------------------------------------------------
# Sorting, searching, and counting
# -----------------------------------------------------------------------------
from cupy._sorting.count import count_nonzero  # NOQA

from cupy._sorting.search import argmax  # NOQA
from cupy._sorting.search import argmin  # NOQA
from cupy._sorting.search import argwhere  # NOQA
from cupy._sorting.search import flatnonzero  # NOQA
from cupy._sorting.search import nanargmax  # NOQA
from cupy._sorting.search import nanargmin  # NOQA
from cupy._sorting.search import nonzero  # NOQA
from cupy._sorting.search import searchsorted  # NOQA
from cupy._sorting.search import where  # NOQA

from cupy._sorting.sort import argpartition  # NOQA
from cupy._sorting.sort import argsort  # NOQA
from cupy._sorting.sort import lexsort  # NOQA
from cupy._sorting.sort import msort  # NOQA
from cupy._sorting.sort import sort_complex  # NOQA
from cupy._sorting.sort import partition  # NOQA
from cupy._sorting.sort import sort  # NOQA

# -----------------------------------------------------------------------------
# Statistics
# -----------------------------------------------------------------------------
from cupy.statistics.correlation import corrcoef  # NOQA
from cupy.statistics.correlation import cov  # NOQA
from cupy.statistics.correlation import correlate  # NOQA

from cupy.statistics.order import amax  # NOQA
from cupy.statistics.order import amax as max  # NOQA
from cupy.statistics.order import amin  # NOQA
from cupy.statistics.order import amin as min  # NOQA
from cupy.statistics.order import nanmax  # NOQA
from cupy.statistics.order import nanmin  # NOQA
from cupy.statistics.order import percentile  # NOQA
from cupy.statistics.order import ptp  # NOQA

from cupy.statistics.meanvar import median  # NOQA
from cupy.statistics.meanvar import average  # NOQA
from cupy.statistics.meanvar import mean  # NOQA
from cupy.statistics.meanvar import std  # NOQA
from cupy.statistics.meanvar import var  # NOQA
from cupy.statistics.meanvar import nanmean  # NOQA
from cupy.statistics.meanvar import nanstd  # NOQA
from cupy.statistics.meanvar import nanvar  # NOQA

from cupy.statistics.histogram import bincount  # NOQA
from cupy.statistics.histogram import digitize  # NOQA
from cupy.statistics.histogram import histogram  # NOQA

# -----------------------------------------------------------------------------
# Undocumented functions
# -----------------------------------------------------------------------------
from cupy.core import size  # NOQA

# -----------------------------------------------------------------------------
# CuPy specific functions
# -----------------------------------------------------------------------------

from cupy.util import clear_memo  # NOQA
from cupy.util import memoize  # NOQA

from cupy.core import ElementwiseKernel  # NOQA
from cupy.core import RawKernel  # NOQA
from cupy.core import RawModule  # NOQA
from cupy.core._reduction import ReductionKernel  # NOQA

# -----------------------------------------------------------------------------
# DLPack
# -----------------------------------------------------------------------------

from cupy.core import fromDlpack  # NOQA


def asnumpy(a, stream=None, order='C'):
    """Returns an array on the host memory from an arbitrary source array.

    Args:
        a: Arbitrary object that can be converted to :class:`numpy.ndarray`.
        stream (cupy.cuda.Stream): CUDA stream object. If it is specified, then
            the device-to-host copy runs asynchronously. Otherwise, the copy is
            synchronous. Note that if ``a`` is not a :class:`cupy.ndarray`
            object, then this argument has no effect.
        order ({'C', 'F', 'A'}): The desired memory layout of the host
            array. When ``order`` is 'A', it uses 'F' if ``a`` is
            fortran-contiguous and 'C' otherwise.
    Returns:
        numpy.ndarray: Converted array on the host memory.

    """
    if isinstance(a, ndarray):
        return a.get(stream=stream, order=order)
    elif hasattr(a, "__cuda_array_interface__"):
        return array(a).get(stream=stream, order=order)
    else:
        return numpy.asarray(a, order=order)


_cupy = sys.modules[__name__]


def get_array_module(*args):
    """Returns the array module for arguments.

    This function is used to implement CPU/GPU generic code. If at least one of
    the arguments is a :class:`cupy.ndarray` object, the :mod:`cupy` module is
    returned.

    Args:
        args: Values to determine whether NumPy or CuPy should be used.

    Returns:
        module: :mod:`cupy` or :mod:`numpy` is returned based on the types of
        the arguments.

    .. admonition:: Example

       A NumPy/CuPy generic function can be written as follows

       >>> def softplus(x):
       ...     xp = cupy.get_array_module(x)
       ...     return xp.maximum(0, x) + xp.log1p(xp.exp(-abs(x)))

    """
    for arg in args:
        if isinstance(arg, (ndarray, sparse.spmatrix,
                            cupy.core.fusion._FusionVarArray,
                            cupy.core.new_fusion._ArrayProxy)):
            return _cupy
    return numpy


fuse = cupy.core.fusion.fuse

disable_experimental_feature_warning = False


# set default allocator
_default_memory_pool = cuda.MemoryPool()
_default_pinned_memory_pool = cuda.PinnedMemoryPool()

cuda.set_allocator(_default_memory_pool.malloc)
cuda.set_pinned_memory_allocator(_default_pinned_memory_pool.malloc)


def get_default_memory_pool():
    """Returns CuPy default memory pool for GPU memory.

    Returns:
        cupy.cuda.MemoryPool: The memory pool object.

    .. note::
       If you want to disable memory pool, please use the following code.

       >>> cupy.cuda.set_allocator(None)

    """
    return _default_memory_pool


def get_default_pinned_memory_pool():
    """Returns CuPy default memory pool for pinned memory.

    Returns:
        cupy.cuda.PinnedMemoryPool: The memory pool object.

    .. note::
       If you want to disable memory pool, please use the following code.

       >>> cupy.cuda.set_pinned_memory_allocator(None)

    """
    return _default_pinned_memory_pool


def show_config():
    """Prints the current runtime configuration to standard output."""
    sys.stdout.write(str(_cupyx.get_runtime_info()))
    sys.stdout.flush()<|MERGE_RESOLUTION|>--- conflicted
+++ resolved
@@ -551,11 +551,8 @@
 from cupy.lib import polyadd  # NOQA
 from cupy.lib import polysub  # NOQA
 from cupy.lib import polymul  # NOQA
-<<<<<<< HEAD
 from cupy.lib import polyfit  # NOQA
-=======
 from cupy.lib import polyval  # NOQA
->>>>>>> d6fe2643
 from cupy.lib import roots  # NOQA
 
 # -----------------------------------------------------------------------------
