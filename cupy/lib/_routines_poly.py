--- conflicted
+++ resolved
@@ -80,25 +80,6 @@
     return out
 
 
-<<<<<<< HEAD
-def polyval(p, x):
-    """Evaluates a polynomial at specific values.
-
-    Args:
-        p (cupy.ndarray or cupy.poly1d): input polynomial.
-        x (scalar, cupy.ndarray): values at which the polynomial
-        is evaluated.
-
-    Returns:
-        cupy.ndarray or cupy.poly1d: polynomial evaluated at x.
-
-    .. warning::
-
-        This function doesn't currently support poly1d objects nor
-        multidimensional ndarrays as values used in evaluation.
-
-    .. seealso:: :func:`numpy.polyval`
-=======
 @_wraps_polyroutine
 def polymul(a1, a2):
     """Computes the product of two polynomials.
@@ -122,37 +103,32 @@
     return cupy.convolve(a1, a2)
 
 
-def roots(p):
-    """Computes the roots of a polynomial with given coefficients.
-
-    Args:
-        p (cupy.ndarray or cupy.poly1d): polynomial coefficients.
-
-    Returns:
-        cupy.ndarray: polynomial roots.
+def polyval(p, x):
+    """Evaluates a polynomial at specific values.
+
+    Args:
+        p (cupy.ndarray or cupy.poly1d): input polynomial.
+        x (scalar, cupy.ndarray): values at which the polynomial
+        is evaluated.
+
+    Returns:
+        cupy.ndarray or cupy.poly1d: polynomial evaluated at x.
 
     .. warning::
 
-        This function doesn't support currently polynomial coefficients
-        whose companion matrices are general 2d square arrays. Only those
-        with complex Hermitian or real symmetric 2d arrays are allowed.
-
-        The current `cupy.roots` doesn't guarantee the order of results.
-
-    .. seealso:: :func:`numpy.roots`
->>>>>>> 19073f6b
-
-    """
-    if isinstance(p, cupy.poly1d):
-        p = p.coeffs
-<<<<<<< HEAD
+        This function doesn't currently support poly1d objects nor
+        multidimensional ndarrays as values used in evaluation.
+
+    .. seealso:: :func:`numpy.polyval`
+
+    """
     if cupy.isscalar(p) or p.ndim == 0:
         raise TypeError('p can be 1d ndarray or poly1d object only')
     if p.ndim != 1:
         # to be consistent with polyarithmetic routines' behavior of
         # not allowing multidimensional polynomial inputs.
         raise ValueError('p can be 1d ndarray or poly1d object only')
-    # TODO(Dahlia-Chehata): Support poly1d and multidimensional x
+        # TODO(Dahlia-Chehata): Support poly1d and multidimensional x
     if isinstance(x, cupy.poly1d) or (isinstance(x, cupy.ndarray)
                                       and x.ndim > 1):
         raise NotImplementedError('poly1d or non 1d values are not'
@@ -179,7 +155,30 @@
     if val.dtype.kind in 'b':
         return out.astype(p.dtype, copy=False)
     return out.astype(val.dtype, copy=False)
-=======
+
+
+def roots(p):
+    """Computes the roots of a polynomial with given coefficients.
+
+    Args:
+        p (cupy.ndarray or cupy.poly1d): polynomial coefficients.
+
+    Returns:
+        cupy.ndarray: polynomial roots.
+
+    .. warning::
+
+        This function doesn't support currently polynomial coefficients
+        whose companion matrices are general 2d square arrays. Only those
+        with complex Hermitian or real symmetric 2d arrays are allowed.
+
+        The current `cupy.roots` doesn't guarantee the order of results.
+
+    .. seealso:: :func:`numpy.roots`
+
+    """
+    if isinstance(p, cupy.poly1d):
+        p = p.coeffs
     if p.dtype.kind == 'b':
         raise NotImplementedError('boolean inputs are not supported')
     if p.ndim == 0:
@@ -202,5 +201,4 @@
         raise NotImplementedError('Only complex Hermitian and real '
                                   'symmetric 2d arrays are supported '
                                   'currently')
-    return out.astype(p.dtype)
->>>>>>> 19073f6b
+    return out.astype(p.dtype)