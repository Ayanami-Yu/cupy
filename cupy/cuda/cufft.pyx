cimport cython  # NOQA
from cpython.mem cimport PyMem_Malloc, PyMem_Free
from libc.string cimport memset as c_memset
from libcpp cimport vector
import numpy
import threading

import cupy
from cupy_backends.cuda.api cimport driver
from cupy_backends.cuda.api cimport runtime
from cupy.cuda cimport stream as stream_module
from cupy.cuda.device import Device
from cupy.cuda.stream import Event, Stream


cdef object _thread_local = threading.local()


cpdef get_current_plan():
    """Get current cuFFT plan.

    Returns:
        None or cupy.cuda.cufft.Plan1d or cupy.cuda.cufft.PlanNd
    """
    if not hasattr(_thread_local, '_current_plan'):
        _thread_local._current_plan = None
    return _thread_local._current_plan


cdef enum:
    # Actually, this is 64, but it's undocumented. For the sake
    # of safety, let us use 16, which agrees with the cuFFT doc.
    MAX_CUDA_DESCRIPTOR_GPUS = 16


cdef extern from 'cupy_cufft.h' nogil:
    ctypedef struct Complex 'cufftComplex':
        float x, y

    ctypedef struct DoubleComplex 'cufftDoubleComplex':
        double x, y

    # cuFFT Helper Function
    Result cufftCreate(Handle *plan)
    Result cufftDestroy(Handle plan)
    Result cufftSetAutoAllocation(Handle plan, int autoAllocate)
    Result cufftSetWorkArea(Handle plan, void *workArea)

    # cuFFT Stream Function
    Result cufftSetStream(Handle plan, driver.Stream streamId)

    # cuFFT Plan Functions
    Result cufftMakePlan1d(Handle plan, int nx, Type type, int batch,
                           size_t *workSize)
    Result cufftMakePlanMany(Handle plan, int rank, int *n, int *inembed,
                             int istride, int idist, int *onembed, int ostride,
                             int odist, Type type, int batch,
                             size_t *workSize)

    # cuFFT Exec Function
    Result cufftExecC2C(Handle plan, Complex *idata, Complex *odata,
                        int direction)
    Result cufftExecR2C(Handle plan, Float *idata, Complex *odata)
    Result cufftExecC2R(Handle plan, Complex *idata, Float *odata)
    Result cufftExecZ2Z(Handle plan, DoubleComplex *idata,
                        DoubleComplex *odata, int direction)
    Result cufftExecD2Z(Handle plan, Double *idata, DoubleComplex *odata)
    Result cufftExecZ2D(Handle plan, DoubleComplex *idata, Double *odata)

    # Version
    Result cufftGetVersion(int* version)

    # cufftXt data types
    ctypedef struct XtArrayDesc 'cudaXtDesc':
        int version
        int nGPUs
        int GPUs[MAX_CUDA_DESCRIPTOR_GPUS]
        void* data[MAX_CUDA_DESCRIPTOR_GPUS]
        size_t size[MAX_CUDA_DESCRIPTOR_GPUS]
        void* cudaXtState

    ctypedef enum XtSubFormat 'cufftXtSubFormat':
        CUFFT_XT_FORMAT_INPUT
        CUFFT_XT_FORMAT_OUTPUT
        CUFFT_XT_FORMAT_INPLACE
        CUFFT_XT_FORMAT_INPLACE_SHUFFLED
        CUFFT_XT_FORMAT_1D_INPUT_SHUFFLED

    ctypedef struct XtArray 'cudaLibXtDesc':
        int version
        XtArrayDesc* descriptor
        int library
        XtSubFormat subFormat
        void* libDescriptor

    ctypedef enum XtCopyType 'cufftXtCopyType':
        CUFFT_COPY_HOST_TO_DEVICE = 0x00
        CUFFT_COPY_DEVICE_TO_HOST = 0x01
        CUFFT_COPY_DEVICE_TO_DEVICE = 0x02

    # cufftXt functions
    Result cufftXtSetGPUs(Handle plan, int nGPUs, int* gpus)
    Result cufftXtSetWorkArea(Handle plan, void** workArea)
    Result cufftXtMemcpy(Handle plan, void *dst, void *src, XtCopyType type)
    Result cufftXtExecDescriptorC2C(Handle plan, XtArray* idata,
                                    XtArray* odata, int direction)
    Result cufftXtExecDescriptorZ2Z(Handle plan, XtArray* idata,
                                    XtArray* odata, int direction)


cdef dict RESULT = {
    0: 'CUFFT_SUCCESS',
    1: 'CUFFT_INVALID_PLAN',
    2: 'CUFFT_ALLOC_FAILED',
    3: 'CUFFT_INVALID_TYPE',
    4: 'CUFFT_INVALID_VALUE',
    5: 'CUFFT_INTERNAL_ERROR',
    6: 'CUFFT_EXEC_FAILED',
    7: 'CUFFT_SETUP_FAILED',
    8: 'CUFFT_INVALID_SIZE',
    9: 'CUFFT_UNALIGNED_DATA',
    10: 'CUFFT_INCOMPLETE_PARAMETER_LIST',
    11: 'CUFFT_INVALID_DEVICE',
    12: 'CUFFT_PARSE_ERROR',
    13: 'CUFFT_NO_WORKSPACE',
    14: 'CUFFT_NOT_IMPLEMENTED',
    15: 'CUFFT_LICENSE_ERROR',
    16: 'CUFFT_NOT_SUPPORTED',
}


class CuFFTError(RuntimeError):

    def __init__(self, int result):
        self.result = result
        super(CuFFTError, self).__init__('%s' % (RESULT[result]))

    def __reduce__(self):
        return (type(self), (self.result,))


@cython.profile(False)
cpdef inline void check_result(int result) except *:
    if result != 0:
        raise CuFFTError(result)


cpdef size_t getVersion() except? -1:
    cdef int version, result
    result = cufftGetVersion(&version)
    check_result(result)
    return version


# This is necessary for single-batch transforms: "when batch is one, data is
# left in the GPU memory in a permutation of the natural output", see
# https://docs.nvidia.com/cuda/cufft/index.html#multiple-GPU-cufft-intermediate-helper  # NOQA
cdef _reorder_buffers(Handle plan, intptr_t xtArr, list xtArr_buffer):
    cdef int i, result, nGPUs
    cdef intptr_t temp_xtArr
    cdef XtArray* temp_arr
    cdef XtArray* arr
    cdef list gpus = []
    cdef list sizes = []
    cdef list temp_xtArr_buffer

    arr = <XtArray*>xtArr
    nGPUs = len(xtArr_buffer)
    assert nGPUs == arr.descriptor.nGPUs

    # allocate another buffer to prepare for order conversion
    for i in range(nGPUs):
        gpus.append(arr.descriptor.GPUs[i])
        sizes.append(arr.descriptor.size[i])
    temp_xtArr, temp_xtArr_buffer = _XtMalloc(gpus, sizes,
                                              CUFFT_XT_FORMAT_INPLACE)
    temp_arr = <XtArray*>temp_xtArr

    # Make a device copy to bring the data from the permuted order back to
    # the natural order. Note that this works because after FFT
    # arr.subFormat is silently changed to CUFFT_XT_FORMAT_INPLACE_SHUFFLED
    with nogil:
        result = cufftXtMemcpy(plan, <void*>temp_arr, <void*>arr,
                               CUFFT_COPY_DEVICE_TO_DEVICE)
    check_result(result)

    for i in range(nGPUs):
        # swap MemoryPointer in xtArr_buffer
        temp = temp_xtArr_buffer[i]
        temp_xtArr_buffer[i] = xtArr_buffer[i]
        xtArr_buffer[i] = temp

        # swap pointer in xtArr
        arr.descriptor.data[i] = temp_arr.descriptor.data[i]
        assert arr.descriptor.size[i] == temp_arr.descriptor.size[i]
        temp_arr.descriptor.data[i] = NULL
        temp_arr.descriptor.size[i] = 0

    # temp_xtArr now points to the old data, which is now in temp_xtArr_buffer
    # and will be deallocated after this line (out of scope)
    _XtFree(temp_xtArr)


# This is meant to replace cufftXtMalloc().
# We need to manage the buffers ourselves in order to 1. avoid excessive,
# uncessary memory usage, and 2. use CuPy's memory pool.
cdef _XtMalloc(list gpus, list sizes, XtSubFormat fmt):
    cdef XtArrayDesc* xtArr_desc
    cdef XtArray* xtArr
    cdef list xtArr_buffer = []
    cdef int i, nGPUs
    cdef size_t size

    nGPUs = len(gpus)
    assert nGPUs == len(sizes)
    xtArr_desc = <XtArrayDesc*>PyMem_Malloc(sizeof(XtArrayDesc))
    xtArr = <XtArray*>PyMem_Malloc(sizeof(XtArray))
    c_memset(xtArr_desc, 0, sizeof(XtArrayDesc))
    c_memset(xtArr, 0, sizeof(XtArray))

    xtArr_desc.nGPUs = nGPUs
    for i, (gpu, size) in enumerate(zip(gpus, sizes)):
        with Device(gpu):
            buf = memory.alloc(size)
        assert gpu == buf.device_id
        xtArr_buffer.append(buf)
        xtArr_desc.GPUs[i] = gpu
        xtArr_desc.data[i] = <void*>buf.ptr
        xtArr_desc.size[i] = size

    xtArr.descriptor = xtArr_desc
    xtArr.subFormat = fmt

    return <intptr_t>xtArr, xtArr_buffer


# This is meant to replace cufftXtFree().
# We only free the C structs. The underlying GPU buffers are deallocated when
# going out of scope.
cdef _XtFree(intptr_t ptr):
    cdef XtArray* xtArr = <XtArray*>ptr
    cdef XtArrayDesc* xtArr_desc = xtArr.descriptor
    PyMem_Free(xtArr_desc)
    PyMem_Free(xtArr)


cdef class Plan1d:
    def __init__(self, int nx, int fft_type, int batch, *,
                 devices=None, out=None):
        cdef Handle plan
        cdef bint use_multi_gpus = 0 if devices is None else 1
        cdef int result

        self.handle = <intptr_t>0
        self.xtArr = <intptr_t>0  # pointer to metadata for multi-GPU buffer
        self.xtArr_buffer = None  # actual multi-GPU intermediate buffer

        with nogil:
            result = cufftCreate(&plan)
            if result == 0:
                result = cufftSetAutoAllocation(plan, 0)
        check_result(result)

        self.handle = <intptr_t>plan
        self.work_area = None
        self.gpus = None

        self.gather_streams = None
        self.gather_events = None
        self.scatter_streams = None
        self.scatter_events = None

        if batch != 0:
            # set plan, work_area, gpus, streams, and events
            if not use_multi_gpus:
                self._single_gpu_get_plan(plan, nx, fft_type, batch)
            else:
                self._multi_gpu_get_plan(
                    plan, nx, fft_type, batch, devices, out)
        else:
            if use_multi_gpus:
                # multi-GPU FFT cannot transform 0-size arrays, and attempting
                # to create such a plan will error out, but we still need this
                # for bookkeeping
                if isinstance(devices, (tuple, list)):
                    self.gpus = list(devices)
                elif isinstance(devices, int) and devices > 0:
                    self.gpus = [i for i in range(int)]
                else:
                    raise ValueError

        self.nx = nx
        self.fft_type = <Type>fft_type
        self.batch = batch

        self._use_multi_gpus = use_multi_gpus
        self.batch_share = None

    cdef void _single_gpu_get_plan(self, Handle plan, int nx, int fft_type,
                                   int batch) except*:
        cdef int result
        cdef size_t work_size
        cdef intptr_t ptr

        with nogil:
            result = cufftMakePlan1d(plan, nx, <Type>fft_type, batch,
                                     &work_size)

        # cufftMakePlan1d uses large memory when nx has large divisor.
        # See https://github.com/cupy/cupy/issues/1063
        if result == 2:
            cupy.get_default_memory_pool().free_all_blocks()
            with nogil:
                result = cufftMakePlan1d(plan, nx, <Type>fft_type, batch,
                                         &work_size)
        check_result(result)

        work_area = memory.alloc(work_size)
        ptr = work_area.ptr
        with nogil:
            result = cufftSetWorkArea(plan, <void*>(ptr))
        check_result(result)

        self.work_area = work_area  # this is for cuFFT plan

    cdef void _multi_gpu_get_plan(self, Handle plan, int nx, int fft_type,
                                  int batch, devices, out) except*:
        cdef int nGPUs, min_len, result
        cdef vector.vector[int] gpus
        cdef vector.vector[size_t] work_size
        cdef list work_area = []
        cdef list gather_streams = []
        cdef list gather_events = []
        cdef vector.vector[void*] work_area_ptr

        # some sanity checks
        if runtime._is_hip_environment:
            raise RuntimeError('hipFFT/rocFFT does not support multi-GPU FFT')
        if fft_type != CUFFT_C2C and fft_type != CUFFT_Z2Z:
            raise ValueError('Currently for multiple GPUs only C2C and Z2Z are'
                             ' supported.')
        if isinstance(devices, (tuple, list)):
            nGPUs = len(devices)
            for i in range(nGPUs):
                gpus.push_back(devices[i])
        elif isinstance(devices, int):
            nGPUs = devices
            for i in range(nGPUs):
                gpus.push_back(i)
        else:
            raise ValueError('\"devices\" should be an int or an iterable '
                             'of int.')
        if batch == 1:
            if (nx & (nx - 1)) != 0:
                raise ValueError('For multi-GPU FFT with batch = 1, the array '
                                 'size must be a power of 2.')
            if nGPUs not in (2, 4, 8, 16):
                raise ValueError('For multi-GPU FFT with batch = 1, the number'
                                 ' of devices must be 2, 4, 8, or 16.')
            if nGPUs in (2, 4):
                min_len = 64
            elif nGPUs == 8:
                min_len = 128
            else:  # nGPU = 16
                min_len = 1024
            if nx < min_len:
                raise ValueError('For {} GPUs, the array length must be at '
                                 'least {} (you have {}).'
                                 .format(nGPUs, min_len, nx))
        work_size.resize(nGPUs)

        with nogil:
            result = cufftXtSetGPUs(plan, nGPUs, gpus.data())
            if result == 0:
                result = cufftMakePlan1d(plan, nx, <Type>fft_type, batch,
                                         work_size.data())

        # cufftMakePlan1d uses large memory when nx has large divisor.
        # See https://github.com/cupy/cupy/issues/1063
        if result == 2:
            cupy.get_default_memory_pool().free_all_blocks()
            with nogil:
                result = cufftMakePlan1d(plan, nx, <Type>fft_type, batch,
                                         work_size.data())
        check_result(result)

        for i in range(nGPUs):
            with Device(gpus[i]):
                buf = memory.alloc(work_size[i])
                stream = Stream()
                event = Event()
            work_area.append(buf)
            work_area_ptr.push_back(<void*>buf.ptr)
            gather_streams.append(stream)
            gather_events.append(event)
        with nogil:
            result = cufftXtSetWorkArea(plan, work_area_ptr.data())
        check_result(result)

        self.work_area = work_area  # this is for cuFFT plan
        self.gpus = list(gpus)

        # For async, overlapped copies. We need to distinguish scatter and
        # gather because for async memcpy, the stream is on the source device
        self.gather_streams = gather_streams
        self.gather_events = gather_events
        self.scatter_streams = {}
        self.scatter_events = {}
        self._multi_gpu_get_scatter_streams_events(runtime.getDevice())

    def _multi_gpu_get_scatter_streams_events(self, int curr_device):
        '''
        create a list of streams and events on the current device
        '''
        cdef int i
        cdef list scatter_streams = []
        cdef list scatter_events = []

        assert curr_device in self.gpus

        with Device(curr_device):
            for i in self.gpus:
                scatter_streams.append(Stream())
                scatter_events.append(Event())

        self.scatter_streams[curr_device] = scatter_streams
        self.scatter_events[curr_device] = scatter_events

    def __del__(self):
        cdef Handle plan = <Handle>self.handle
        cdef int dev = runtime.getDevice()
        cdef int result

        if plan != <Handle>0:
            with nogil:
                result = cufftDestroy(plan)
            check_result(result)
            self.handle = <intptr_t>0

        # cuFFT bug: after cufftDestroy(), the current device is mistakenly
        # set to the last device in self.gpus, so we must correct it. See
        # https://github.com/cupy/cupy/pull/2644#discussion_r347567899 and
        # NVIDIA internal ticket 2761341.
        runtime.setDevice(dev)

        if self.xtArr != 0:
            _XtFree(self.xtArr)
            self.xtArr = 0

    def __enter__(self):
        _thread_local._current_plan = self
        return self

    def __exit__(self, exc_type, exc_value, traceback):
        _thread_local._current_plan = None

    def fft(self, a, out, direction):
        if self._use_multi_gpus:
            self._multi_gpu_fft(a, out, direction)
        else:
            self._single_gpu_fft(a, out, direction)

    def _single_gpu_fft(self, a, out, direction):
        cdef intptr_t plan = self.handle
        cdef intptr_t stream = stream_module.get_current_stream_ptr()
        cdef int result

        with nogil:
            result = cufftSetStream(<Handle>plan, <driver.Stream>stream)
        check_result(result)

        if self.fft_type == CUFFT_C2C:
            execC2C(plan, a.data.ptr, out.data.ptr, direction)
        elif self.fft_type == CUFFT_R2C:
            execR2C(plan, a.data.ptr, out.data.ptr)
        elif self.fft_type == CUFFT_C2R:
            execC2R(plan, a.data.ptr, out.data.ptr)
        elif self.fft_type == CUFFT_Z2Z:
            execZ2Z(plan, a.data.ptr, out.data.ptr, direction)
        elif self.fft_type == CUFFT_D2Z:
            execD2Z(plan, a.data.ptr, out.data.ptr)
        elif self.fft_type == CUFFT_Z2D:
            execZ2D(plan, a.data.ptr, out.data.ptr)
        else:
            raise ValueError

    def _multi_gpu_setup_buffer(self, a):
        cdef XtArrayDesc* xtArr_desc
        cdef XtArray* xtArr
        cdef intptr_t ptr
        cdef list xtArr_buffer, share, sizes
        cdef int i, nGPUs, count
        cdef XtSubFormat fmt

        # First, get the buffers:
        # We need to manage the buffers ourselves in order to avoid excessive,
        # uncessary memory usage. Note that these buffers are used for in-place
        # transforms, and are re-used (lifetime tied to the plan).

        if isinstance(a, cupy.ndarray) or isinstance(a, numpy.ndarray):
            if self.xtArr == 0 and self.xtArr_buffer is None:
                nGPUs = len(self.gpus)

                # this is the rule for distributing the workload
                if self.batch > 1:
                    share = [self.batch // nGPUs] * nGPUs
                    for i in range(self.batch % nGPUs):
                        share[i] += 1
                else:
                    share = [1.0 / nGPUs] * nGPUs
                sizes = [int(share[i] * self.nx * a.dtype.itemsize)
                         for i in range(nGPUs)]

                # get buffer
                if isinstance(a, cupy.ndarray):
                    fmt = CUFFT_XT_FORMAT_INPLACE
                else:  # from numpy
                    fmt = CUFFT_XT_FORMAT_1D_INPUT_SHUFFLED
                ptr, xtArr_buffer = _XtMalloc(self.gpus, sizes, fmt)

                xtArr = <XtArray*>ptr
                xtArr_desc = xtArr.descriptor
                assert xtArr_desc.nGPUs == nGPUs

                self.batch_share = share
                self.xtArr = ptr
                self.xtArr_buffer = xtArr_buffer  # kept to ensure lifetime
            else:
                # After FFT the subFormat flag is silently changed to
                # CUFFT_XT_FORMAT_INPLACE_SHUFFLED. For reuse we must correct
                # it, otherwise in the next run we would encounter
                # CUFFT_INVALID_TYPE!
                ptr = self.xtArr
                xtArr = <XtArray*>ptr
                if self.batch == 1:
                    if isinstance(a, cupy.ndarray):
                        fmt = CUFFT_XT_FORMAT_INPLACE
                    else:  # from numpy
                        fmt = CUFFT_XT_FORMAT_1D_INPUT_SHUFFLED
                    xtArr.subFormat = fmt
        elif isinstance(a, list):
            # TODO(leofang): For users running Plan1d.fft() (bypassing all
            # checks in cupy.fft.fft), they are allowed to send in a list of
            # ndarrays, each of which is on a different GPU. Then, no data
            # copy is needed, just replace the pointers in the descriptor.
            raise NotImplementedError('User-managed buffer area is not yet '
                                      'supported.')
        else:
            raise ValueError('Impossible to reach.')

    def _multi_gpu_memcpy(self, a, str action):
        cdef Handle plan = <Handle>self.handle
        cdef list xtArr_buffer, share
        cdef int nGPUs, dev, s_device, start, count, result
        cdef XtArray* arr
        cdef intptr_t ptr, ptr2
        cdef size_t size

        assert isinstance(a, (cupy.ndarray, numpy.ndarray))

        start = 0
        assert a.flags.c_contiguous  # NumPy does not have _c_contiguous
        b = a.ravel()
        assert b.flags['OWNDATA'] is False
        assert self.xtArr_buffer is not None
        ptr = self.xtArr
        arr = <XtArray*>ptr
        xtArr_buffer = self.xtArr_buffer
        nGPUs = len(self.gpus)
        share = self.batch_share

        if action == 'scatter':
            if isinstance(a, cupy.ndarray):
                s_device = b.data.device_id
                if s_device not in self.scatter_streams:
                    self._multi_gpu_get_scatter_streams_events(s_device)

                # When we come here, another stream could still be
                # copying data for us, so we wait patiently...
                outer_stream = stream_module.get_current_stream()
                outer_stream.synchronize()

                for dev in range(nGPUs):
                    count = int(share[dev] * self.nx)
                    size = count * b.dtype.itemsize
                    curr_stream = self.scatter_streams[s_device][dev]
                    curr_event = self.scatter_events[s_device][dev]
                    xtArr_buffer[dev].copy_from_device_async(
                        b[start:start+count].data, size, curr_stream)
                    if dev != 0:
                        prev_event = self.scatter_events[s_device][dev-1]
                        curr_stream.wait_event(prev_event)
                    curr_event.record(curr_stream)
                    start += count
                assert start == b.size
                self.scatter_events[s_device][-1].synchronize()
            else:  # numpy
                ptr2 = b.ctypes.data
                with nogil:
                    result = cufftXtMemcpy(
                        plan, <void*>arr, <void*>ptr2,
                        CUFFT_COPY_HOST_TO_DEVICE)
                check_result(result)
        elif action == 'gather':
            if isinstance(a, cupy.ndarray):
                if self.batch == 1:
                    _reorder_buffers(plan, self.xtArr, xtArr_buffer)

                # When we come here, another stream could still be
                # copying data for us, so we wait patiently...
                outer_stream = stream_module.get_current_stream()
                outer_stream.synchronize()

                for i in range(nGPUs):
                    count = int(share[i] * self.nx)
                    size = count * b.dtype.itemsize
                    curr_stream = self.gather_streams[i]
                    curr_event = self.gather_events[i]
                    b[start:start+count].data.copy_from_device_async(
                        xtArr_buffer[i], size, curr_stream)
                    if i != 0:
                        prev_event = self.gather_events[i-1]
                        curr_stream.wait_event(prev_event)
                    curr_event.record(curr_stream)
                    start += count
                assert start == b.size
                self.gather_events[-1].synchronize()
            else:  # numpy
                ptr2 = b.ctypes.data
                with nogil:
                    result = cufftXtMemcpy(
                        plan, <void*>ptr2, <void*>arr,
                        CUFFT_COPY_DEVICE_TO_HOST)
                check_result(result)
        else:
            raise ValueError

    def _multi_gpu_fft(self, a, out, direction):
        # When we arrive here, the normal CuPy call path ensures a and out
        # reside on the same GPU -> must distribute a to all of the GPUs
        self._multi_gpu_setup_buffer(a)

        # Next, copy data to buffer
        self._multi_gpu_memcpy(a, 'scatter')

        # Actual workhorses
        # Note: mult-GPU plans cannot set stream
        cdef intptr_t plan = self.handle
        if self.fft_type == CUFFT_C2C:
            multi_gpu_execC2C(plan, self.xtArr, self.xtArr, direction)
        elif self.fft_type == CUFFT_Z2Z:
            multi_gpu_execZ2Z(plan, self.xtArr, self.xtArr, direction)
        else:
            raise ValueError

        # Gather the distributed outputs
        self._multi_gpu_memcpy(out, 'gather')

    def _output_dtype_and_shape(self, a):
        shape = list(a.shape)
        if self.fft_type == CUFFT_C2C:
            dtype = numpy.complex64
        elif self.fft_type == CUFFT_R2C:
            shape[-1] = shape[-1] // 2 + 1
            dtype = numpy.complex64
        elif self.fft_type == CUFFT_C2R:
            shape[-1] = self.nx
            dtype = numpy.float32
        elif self.fft_type == CUFFT_Z2Z:
            dtype = numpy.complex128
        elif self.fft_type == CUFFT_D2Z:
            shape[-1] = shape[-1] // 2 + 1
            dtype = numpy.complex128
        else:
            shape[-1] = self.nx
            dtype = numpy.float64
        return tuple(shape), dtype

    def get_output_array(self, a):
        shape, dtype = self._output_dtype_and_shape(a)
        return cupy.empty(shape, dtype)

    def check_output_array(self, a, out):
        """Verify shape and dtype of the output array.

        Parameters
        ----------
        a : cupy.array
            The input to the transform
        out : cupy.array
            The array where the output of the transform will be stored.
        """
        shape, dtype = self._output_dtype_and_shape(a)
        if out.shape != shape:
            raise ValueError(
                ('out must have shape {}.').format(shape))
        if out.dtype != dtype:
            raise ValueError(
                'out dtype mismatch: found {}, expected {}'.format(
                    out.dtype, dtype))


cdef class PlanNd:
    def __init__(self, object shape, object inembed, int istride,
                 int idist, object onembed, int ostride, int odist,
                 int fft_type, int batch, str order, int last_axis, last_size):
        cdef Handle plan
        cdef size_t work_size
        cdef int ndim, i, result
        cdef vector.vector[int] shape_arr = shape
        cdef vector.vector[int] inembed_arr
        cdef vector.vector[int] onembed_arr
        cdef int* shape_ptr = shape_arr.data()
        cdef int* inembed_ptr
        cdef int* onembed_ptr

        self.handle = <intptr_t>0
        ndim = len(shape)

        if inembed is None:
            inembed_ptr = NULL  # ignore istride and use default strides
        else:
            inembed_arr = inembed
            inembed_ptr = inembed_arr.data()

        if onembed is None:
            onembed_ptr = NULL  # ignore ostride and use default strides
        else:
            onembed_arr = onembed
            onembed_ptr = onembed_arr.data()

        with nogil:
            result = cufftCreate(&plan)
            if result == 0:
                result = cufftSetAutoAllocation(plan, 0)
        check_result(result)
<<<<<<< HEAD
        self.handle = <intptr_t>plan
=======
        self.plan = plan
        self.gpus = None  # TODO(leofang): support multi-GPU PlanNd
>>>>>>> dd2fb09f

        if batch == 0:
            work_size = 0
        else:
            with nogil:
                result = cufftMakePlanMany(plan, ndim, shape_ptr,
                                           inembed_ptr, istride, idist,
                                           onembed_ptr, ostride, odist,
                                           <Type>fft_type, batch,
                                           &work_size)

            # cufftMakePlanMany could use a large amount of memory
            if result == 2:
                cupy.get_default_memory_pool().free_all_blocks()
                with nogil:
                    result = cufftMakePlanMany(plan, ndim, shape_ptr,
                                               inembed_ptr, istride, idist,
                                               onembed_ptr, ostride, odist,
                                               <Type>fft_type, batch,
                                               &work_size)
            check_result(result)

        # TODO: for CUDA>=9.2 could also allow setting a work area policy
        # result = cufftXtSetWorkAreaPolicy(plan, policy, &work_size)

        work_area = memory.alloc(work_size)
        with nogil:
            result = cufftSetWorkArea(plan, <void *>(work_area.ptr))
        check_result(result)

        self.shape = tuple(shape)
        self.fft_type = <Type>fft_type
        self.work_area = work_area
        self.order = order  # either 'C' or 'F'
        self.last_axis = last_axis  # ignored for C2C
        self.last_size = last_size  # = None (and ignored) for C2C

    def __del__(self):
        cdef Handle plan = <Handle>self.handle
        cdef int result

        if plan != <Handle>0:
            with nogil:
                result = cufftDestroy(plan)
            check_result(result)
            self.handle = <intptr_t>0

    def __enter__(self):
        _thread_local._current_plan = self
        return self

    def __exit__(self, exc_type, exc_value, traceback):
        _thread_local._current_plan = None

    def fft(self, a, out, direction):
        cdef intptr_t plan = self.handle
        cdef intptr_t stream = stream_module.get_current_stream_ptr()
        cdef int result

        with nogil:
            result = cufftSetStream(<Handle>plan, <driver.Stream>stream)
        check_result(result)

        if self.fft_type == CUFFT_C2C:
            execC2C(plan, a.data.ptr, out.data.ptr, direction)
        elif self.fft_type == CUFFT_R2C:
            execR2C(plan, a.data.ptr, out.data.ptr)
        elif self.fft_type == CUFFT_C2R:
            execC2R(plan, a.data.ptr, out.data.ptr)
        elif self.fft_type == CUFFT_Z2Z:
            execZ2Z(plan, a.data.ptr, out.data.ptr, direction)
        elif self.fft_type == CUFFT_D2Z:
            execD2Z(plan, a.data.ptr, out.data.ptr)
        elif self.fft_type == CUFFT_Z2D:
            execZ2D(plan, a.data.ptr, out.data.ptr)
        else:
            raise ValueError

    def _output_dtype_and_shape(self, a):
        shape = list(a.shape)
        if self.fft_type == CUFFT_C2C:
            dtype = numpy.complex64
        elif self.fft_type == CUFFT_R2C:
            shape[self.last_axis] = self.last_size
            dtype = numpy.complex64
        elif self.fft_type == CUFFT_C2R:
            shape[self.last_axis] = self.last_size
            dtype = numpy.float32
        elif self.fft_type == CUFFT_Z2Z:
            dtype = numpy.complex128
        elif self.fft_type == CUFFT_D2Z:
            shape[self.last_axis] = self.last_size
            dtype = numpy.complex128
        else:  # CUFFT_Z2D
            shape[self.last_axis] = self.last_size
            dtype = numpy.float64
        return tuple(shape), dtype

    def get_output_array(self, a, order='C'):
        shape, dtype = self._output_dtype_and_shape(a)
        return cupy.empty(shape, dtype, order=order)

    def check_output_array(self, a, out):
        if out is a:
            # TODO(leofang): think about in-place transforms for C2R & R2C
            return
        if self.fft_type in (CUFFT_C2C, CUFFT_Z2Z):
            if out.shape != a.shape:
                raise ValueError('output shape mismatch')
            if out.dtype != a.dtype:
                raise ValueError('output dtype mismatch')
        else:
            if out.ndim != a.ndim:
                raise ValueError('output dimension mismatch')
            for i, size in enumerate(out.shape):
                if (i != self.last_axis and size != a.shape[i]) or \
                   (i == self.last_axis and size != self.last_size):
                    raise ValueError('output shape is incorrecct')
            if self.fft_type in (CUFFT_R2C, CUFFT_D2Z):
                if out.dtype != cupy.dtype(a.dype.char.upper()):
                    raise ValueError('output dtype is unexpected')
            else:  # CUFFT_C2R or CUFFT_Z2D
                if out.dtype != cupy.dtype(a.dype.char.lower()):
                    raise ValueError('output dtype is unexpected')
        if not ((out.flags.f_contiguous == a.flags.f_contiguous) and
                (out.flags.c_contiguous == a.flags.c_contiguous)):
            raise ValueError('output contiguity mismatch')


cpdef execC2C(intptr_t plan, intptr_t idata, intptr_t odata, int direction):
    cdef Handle h = <Handle>plan
    cdef int result

    with nogil:
        result = cufftExecC2C(h, <Complex*>idata, <Complex*>odata,
                              direction)
    check_result(result)


cpdef execR2C(intptr_t plan, intptr_t idata, intptr_t odata):
    cdef Handle h = <Handle>plan
    cdef int result

    with nogil:
        result = cufftExecR2C(h, <Float*>idata, <Complex*>odata)
    check_result(result)


cpdef execC2R(intptr_t plan, intptr_t idata, intptr_t odata):
    cdef Handle h = <Handle>plan
    cdef int result

    with nogil:
        result = cufftExecC2R(h, <Complex*>idata, <Float*>odata)
    check_result(result)


cpdef execZ2Z(intptr_t plan, intptr_t idata, intptr_t odata, int direction):
    cdef Handle h = <Handle>plan
    cdef int result

    with nogil:
        result = cufftExecZ2Z(h, <DoubleComplex*>idata,
                              <DoubleComplex*>odata, direction)
    check_result(result)


cpdef execD2Z(intptr_t plan, intptr_t idata, intptr_t odata):
    cdef Handle h = <Handle>plan
    cdef int result

    with nogil:
        result = cufftExecD2Z(h, <Double*>idata, <DoubleComplex*>odata)
    check_result(result)


cpdef execZ2D(intptr_t plan, intptr_t idata, intptr_t odata):
    cdef Handle h = <Handle>plan
    cdef int result

    with nogil:
        result = cufftExecZ2D(h, <DoubleComplex*>idata, <Double*>odata)
    check_result(result)


cpdef multi_gpu_execC2C(intptr_t plan, intptr_t idata, intptr_t odata,
                        int direction):
    cdef Handle h = <Handle>plan
    cdef int result

    with nogil:
        result = cufftXtExecDescriptorC2C(h, <XtArray*>idata,
                                          <XtArray*>odata, direction)
    check_result(result)


cpdef multi_gpu_execZ2Z(intptr_t plan, intptr_t idata, intptr_t odata,
                        int direction):
    cdef Handle h = <Handle>plan
    cdef int result

    with nogil:
        result = cufftXtExecDescriptorZ2Z(h, <XtArray*>idata,
                                          <XtArray*>odata, direction)
    check_result(result)<|MERGE_RESOLUTION|>--- conflicted
+++ resolved
@@ -734,12 +734,9 @@
             if result == 0:
                 result = cufftSetAutoAllocation(plan, 0)
         check_result(result)
-<<<<<<< HEAD
+
         self.handle = <intptr_t>plan
-=======
-        self.plan = plan
         self.gpus = None  # TODO(leofang): support multi-GPU PlanNd
->>>>>>> dd2fb09f
 
         if batch == 0:
             work_size = 0
