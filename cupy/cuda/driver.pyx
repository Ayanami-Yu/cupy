--- conflicted
+++ resolved
@@ -198,8 +198,7 @@
     check_status(status)
 
 
-<<<<<<< HEAD
-cpdef linkAddFile(size_t state, int input_type, unicode path):
+cpdef linkAddFile(intptr_t state, int input_type, unicode path):
     cdef bytes b_path = path.encode()
     cdef const char* b_path_ptr = b_path
     with nogil:
@@ -207,11 +206,8 @@
                                b_path_ptr, 0, <CUjit_option*>0, <void**>0)
     check_status(status)
 
-
-cpdef bytes linkComplete(size_t state):
-=======
+    
 cpdef bytes linkComplete(intptr_t state):
->>>>>>> 8bb5efce
     cdef void* cubinOut
     cdef size_t sizeOut
     with nogil:
