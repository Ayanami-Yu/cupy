--- conflicted
+++ resolved
@@ -16,12 +16,8 @@
 from cupy.cuda cimport driver
 from cupy.cuda cimport runtime
 from cupy.cuda cimport stream as stream_module
-<<<<<<< HEAD
 from cupy.cuda.memory cimport MemoryPointer
-from cupy.cuda.texture cimport TextureObject
-=======
 from cupy.cuda.texture cimport TextureObject, SurfaceObject
->>>>>>> a4350fd0
 
 
 cdef class CPointer:
