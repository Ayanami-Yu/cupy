from cupy._core._carray cimport shape_t
from cupy._core cimport _kernel
from cupy._core cimport _optimize_config
from cupy._core cimport _reduction
from cupy._core cimport _scalar
from cupy._core.core cimport compile_with_cache
from cupy._core.core cimport _ndarray_base
from cupy._core.core cimport _internal_ascontiguousarray
from cupy._core cimport internal
from cupy.cuda cimport cub
from cupy.cuda cimport function
from cupy.cuda cimport memory
from cupy_backends.cuda.api cimport runtime

import math
import string
from cupy import _environment
from cupy._core._kernel import _get_param_info
from cupy.cuda import driver
from cupy import _util


cdef function.Function _create_cub_reduction_function(
        name, block_size, items_per_thread,
        reduce_type, params, arginfos, identity,
        pre_map_expr, reduce_expr, post_map_expr,
        _kernel._TypeMap type_map, preamble, options):
    # A (incomplete) list of internal variables:
    # _J            : the index of an element in the array
    # ROCm5.3 and above requires c++14
    if runtime._is_hip_environment:
        options += ('--std=c++14',)
    else:
        # 1. static_assert needs at least C++11 in NVRTC
        # 2. starting CUDA 12.2, fp16/bf16 headers are intertwined, but due to
        #    license issue we can't yet bundle bf16 headers. CUB offers us a
        #    band-aid solution to avoid including the latter (NVIDIA/cub#478,
        #    nvbugs 3641496).
        options += ('--std=c++11', '-DCUB_DISABLE_BF16_SUPPORT')

    cdef str backend
    if runtime._is_hip_environment:
        # In ROCm, we need to set the include path. This does not work for
        # hiprtc as of ROCm 3.5.0, so we must use hipcc.
        options += ('-I' + _rocm_path + '/include', '-O2')
        backend = 'nvcc'  # this is confusing...
<<<<<<< HEAD
        jitify = False
=======
>>>>>>> ecb62707
    else:
        # use jitify + nvrtc
        backend = 'nvrtc'
        jitify = True

    # TODO(leofang): try splitting the for-loop into full tiles and partial
    # tiles to utilize LoadDirectBlockedVectorized? See, for example,
    # https://github.com/NVlabs/cub/blob/c3cceac115c072fb63df1836ff46d8c60d9eb304/cub/agent/agent_reduce.cuh#L311-L346

    cdef str module_code = _get_cub_header_include()
    module_code += '''
${type_preamble}
${preamble}

typedef ${reduce_type} _type_reduce;

static_assert(sizeof(_type_reduce) <= 32,
    "The intermediate reduction type is assumed to be at most 32 bytes.");

// Compile-time constants for CUB template specializations
#define ITEMS_PER_THREAD  ${items_per_thread}
#define BLOCK_SIZE        ${block_size}

// for hipCUB: use the hipcub namespace
#ifdef __HIP_DEVICE_COMPILE__
#define cub hipcub
#endif

#if defined FIRST_PASS
    typedef type_in0_raw  type_mid_in;
    typedef _type_reduce  type_mid_out;
    #define POST_MAP(a)   out0 = a;
#elif defined SECOND_PASS
    typedef _type_reduce  type_mid_in;
    typedef type_out0_raw type_mid_out;
    #define POST_MAP(a)   (${post_map_expr})
#else  // one-pass reduction
    typedef type_in0_raw  type_mid_in;
    typedef type_out0_raw type_mid_out;
    #define POST_MAP(a)   (${post_map_expr})
#endif

struct _reduction_op {
    __device__ __forceinline__ _type_reduce operator()(
        const _type_reduce &a, const _type_reduce &b) const {
        return ${reduce_expr};
    }
};

extern "C"
__global__ void ${name}(${params}) {
  unsigned int _tid = threadIdx.x;
'''

    if pre_map_expr == 'in0':
        module_code += '''
  // Specialize BlockLoad type for faster (?) loading
  typedef cub::BlockLoad<_type_reduce, BLOCK_SIZE,
                         ITEMS_PER_THREAD, cub::BLOCK_LOAD_DIRECT> BlockLoadT;

  // Shared memory for loading
  __shared__ typename BlockLoadT::TempStorage temp_storage_load;
'''

    module_code += '''
  // Specialize BlockReduce type for our thread block
  typedef cub::BlockReduce<_type_reduce, BLOCK_SIZE> BlockReduceT;

  // Shared memory for reduction
  __shared__ typename BlockReduceT::TempStorage temp_storage;

  // Declare reduction operation
  _reduction_op op;

  // input & output raw pointers
  const type_mid_in* _in0 = static_cast<const type_mid_in*>(_raw_in0);
  type_mid_out* _out0 = static_cast<type_mid_out*>(_raw_out0);

  // Per-thread tile data
  _type_reduce _sdata[ITEMS_PER_THREAD];
  #pragma unroll
  for (int j = 0; j < ITEMS_PER_THREAD; j++) {
      _sdata[j] = _type_reduce(${identity});
  }

  // each block handles the reduction of 1 segment
  size_t segment_idx = blockIdx.x * _segment_size;
  const type_mid_in* segment_head = _in0 + segment_idx;
  size_t i = 0;  // tile head within the segment
  int tile_size = (BLOCK_SIZE * ITEMS_PER_THREAD < _segment_size ?
                   BLOCK_SIZE * ITEMS_PER_THREAD :
                   _segment_size);
  sizeT _seg_size = _segment_size;

  #if defined FIRST_PASS
  // for two-pass reduction only: "last segment" is special
  if (_array_size > 0) {
      if (_array_size - segment_idx <= _segment_size) {
          _seg_size = _array_size - segment_idx;
      }
      #ifdef __HIP_DEVICE_COMPILE__
      // We don't understand HIP...
      __syncthreads();  // Propagate the new value back to memory
      #endif
  }
  #endif

  // loop over tiles within 1 segment
  _type_reduce aggregate = _type_reduce(${identity});
  for (i = 0; i < _seg_size; i += BLOCK_SIZE * ITEMS_PER_THREAD) {
      // for the last tile
      if (_seg_size - i <= tile_size) { tile_size = _seg_size - i; }
'''

    if pre_map_expr == 'in0':
        module_code += '''
      // load a tile
      BlockLoadT(temp_storage_load).Load(segment_head + i, _sdata, tile_size,
                                         _type_reduce(${identity}));
'''
    else:  # pre_map_expr could be something like "in0 != type_in0_raw(0)"
        module_code += '''
      // load a tile
      #pragma unroll
      for (int j = 0; j < ITEMS_PER_THREAD; j++) {
          // index of the element in a tile
          int e_idx = _tid * ITEMS_PER_THREAD + j;

          // some pre_map_expr uses _J internally...
          #if defined FIRST_PASS
          int _J = (segment_idx + i + e_idx);
          #else  // only one pass
          int _J = (segment_idx + i + e_idx) % _seg_size;
          #endif

          if (e_idx < tile_size) {
              const type_mid_in in0 = *(segment_head + i + e_idx);
              _sdata[j] = static_cast<_type_reduce>(${pre_map_expr});
          } else {
              _sdata[j] = _type_reduce(${identity});
          }
      }
'''

    module_code += '''
      // Compute block reduction
      // Note that the output is only meaningful for thread 0
      aggregate = op(aggregate, BlockReduceT(temp_storage).Reduce(_sdata, op));

      __syncthreads();  // for reusing temp_storage
  }

  if (_tid == 0) {
      type_mid_out& out0 = *(_out0 + blockIdx.x);
      POST_MAP(aggregate);
  }
}
'''

    module_code = string.Template(module_code).substitute(
        name=name,
        block_size=block_size,
        items_per_thread=items_per_thread,
        reduce_type=reduce_type,
        params=_get_cub_kernel_params(params, arginfos),
        identity=identity,
        reduce_expr=reduce_expr,
        pre_map_expr=pre_map_expr,
        post_map_expr=post_map_expr,
        type_preamble=type_map.get_typedef_code(),
        preamble=preamble)

    # To specify the backend, we have to explicitly spell out the default
    # values for arch, cachd, prepend_cupy_headers, ... to bypass cdef/cpdef
    # limitation...
    module = compile_with_cache(
        module_code, options, arch=None, cachd_dir=None,
        prepend_cupy_headers=True, backend=backend, translate_cucomplex=False,
        enable_cooperative_groups=False, name_expressions=None,
        log_stream=None, jitify=jitify)
    return module.get_function(name)


@_util.memoize(for_each_device=True)
def _SimpleCubReductionKernel_get_cached_function(
        map_expr, reduce_expr, post_map_expr, reduce_type,
        params, arginfos, _kernel._TypeMap type_map,
        name, block_size, identity, preamble,
        options, cub_params):
    items_per_thread = cub_params[0]
    name = name.replace('cupy_', 'cupy_cub_')
    name = name.replace('cupyx_', 'cupyx_cub_')
    return _create_cub_reduction_function(
        name, block_size, items_per_thread,
        reduce_type, params, arginfos, identity,
        map_expr, reduce_expr, post_map_expr,
        type_map, preamble, options)


cdef str _cub_path = _environment.get_cub_path()
cdef str _nvcc_path = _environment.get_nvcc_path()
cdef str _rocm_path = _environment.get_rocm_path()
cdef str _hipcc_path = _environment.get_hipcc_path()
cdef str _cub_header = None


cdef str _get_cub_header_include():
    global _cub_header
    if _cub_header is not None:
        return _cub_header

    assert _cub_path is not None
    if _cub_path == '<bundle>':
        _cub_header = '''
#include <cub/block/block_reduce.cuh>
#include <cub/block/block_load.cuh>
'''
    elif _cub_path == '<ROCm>':
        # As of ROCm 3.5.0, the block headers cannot be included by themselves
        # (many macros left undefined), so we must use the master header.
        _cub_header = '''
#include <hipcub/hipcub.hpp>
'''
    return _cub_header


# make it cpdef'd for unit tests
cpdef inline tuple _can_use_cub_block_reduction(
        list in_args, list out_args, tuple reduce_axis, tuple out_axis):
    '''
    If CUB BlockReduce can be used, this function returns a tuple of the needed
    parameters, otherwise returns None.
    '''
    cdef tuple axis_permutes_cub
    cdef _ndarray_base in_arr
    cdef Py_ssize_t contiguous_size = 1
    cdef str order

    # detect whether CUB headers exists somewhere:
    if _cub_path is None:
        import warnings
        warnings.warn('CUB headers are not found.', RuntimeWarning)
        return None

    # we currently support reductions with 1 input and 1 output
    if len(in_args) != 1 or len(out_args) != 1:
        return None

    in_arr = in_args[0]

    # the axes might not be sorted when we arrive here...
    reduce_axis = tuple(sorted(reduce_axis))
    out_axis = tuple(sorted(out_axis))

    # check reduction axes, if not contiguous then fall back to old kernel
    if in_arr._f_contiguous:
        order = 'F'
        if not cub._cub_device_segmented_reduce_axis_compatible(
                reduce_axis, in_arr.ndim, order):
            return None
        axis_permutes_cub = reduce_axis + out_axis
    elif in_arr._c_contiguous:
        order = 'C'
        if not cub._cub_device_segmented_reduce_axis_compatible(
                reduce_axis, in_arr.ndim, order):
            return None
        axis_permutes_cub = out_axis + reduce_axis
    else:
        return None
    if axis_permutes_cub != tuple(range(in_arr.ndim)):
        return None

    # full-reduction of N-D array: need to invoke the kernel twice
    cdef bint full_reduction = True if len(out_axis) == 0 else False

    # check if the number of elements is too large
    # (ref: cupy/cupy#3309 for CUB limit)
    for i in reduce_axis:
        contiguous_size *= in_arr.shape[i]
    if contiguous_size > 0x7fffffffffffffff or contiguous_size == 0:
        return None
    if full_reduction:
        # assume a GPU has at most 64 GB of physical memory
        if contiguous_size > 0x1000000000:
            return None
    else:
        # the number of blocks to be launched exceeds INT_MAX:
        if in_arr.size // contiguous_size > 0x7fffffff:
            return None

    # rare event (mainly for conda-forge users): nvcc is not found!
    if not runtime._is_hip_environment:
        if _nvcc_path is None:
            return None
    else:
        if _hipcc_path is None:
            return None

    return (axis_permutes_cub, contiguous_size, full_reduction)


# similar to cupy._core._kernel._get_kernel_params()
cdef str _get_cub_kernel_params(tuple params, tuple arginfos):
    cdef _kernel.ParameterInfo p
    cdef _kernel._ArgInfo arginfo
    cdef lst = []
    cdef str c_type, c_name
    cdef int i
    assert len(params) == len(arginfos)

    for i, (p, arginfo) in enumerate(zip(params, arginfos)):
        c_name = arginfo.get_c_var_name(p)
        if i < len(params) - 2:
            c_type = 'const void*' if p.is_const else 'void*'
        else:
            # for segment size and array size
            c_type = arginfo.get_param_c_type(p)
        lst.append('{} {}'.format(c_type, c_name))
    return ', '.join(lst)


cdef Py_ssize_t _cub_default_block_size = (
    256 if runtime._is_hip_environment else 512)


cdef (Py_ssize_t, Py_ssize_t) _get_cub_block_specs(  # NOQA
        Py_ssize_t contiguous_size):
    # This is recommended in the CUB internal and should be an
    # even number
    items_per_thread = 4

    # Calculate the reduction block dimensions.
    # Ideally, we want each block to handle one segment, so:
    # 1. block size < segment size: the block loops over the segment
    # 2. block size >= segment size: the segment fits in the block
    block_size = (contiguous_size + items_per_thread - 1) // items_per_thread
    block_size = internal.clp2(block_size)
    warp_size = 32 if not runtime._is_hip_environment else 64
    if block_size < warp_size:
        block_size = warp_size
    elif block_size > _cub_default_block_size:
        block_size = _cub_default_block_size

    return items_per_thread, block_size


cdef _scalar.CScalar _cub_convert_to_c_scalar(
        Py_ssize_t segment_size, Py_ssize_t value):
    if segment_size > 0x7fffffff:
        return _scalar.scalar_to_c_scalar(value)
    else:
        return _scalar.CScalar.from_int32(value)


cdef inline void _cub_two_pass_launch(
        str name, Py_ssize_t block_size, Py_ssize_t segment_size,
        Py_ssize_t items_per_thread, str reduce_type, tuple params,
        list in_args, list out_args,
        str identity, str pre_map_expr, str reduce_expr, str post_map_expr,
        _kernel._TypeMap type_map, str preamble,
        tuple options, stream) except*:
    '''
    Notes:
    1. Two-pass reduction: the first pass distributes an even share over
       a number of blocks (with block_size threads), and the second pass
       does reduction over 1 block of threads
    '''

    cdef list out_args_2nd_pass = [out_args[0]]
    cdef Py_ssize_t contiguous_size, out_block_num
    cdef function.Function func
    cdef memory.MemoryPointer memptr
    cdef str post_map_expr1, post_map_expr2, f
    cdef list inout_args
    cdef tuple cub_params
    cdef size_t gridx, blockx
    cdef _ndarray_base in_arr

    # fair share
    contiguous_size = min(segment_size, block_size * items_per_thread)
    out_block_num = (segment_size + contiguous_size - 1) // contiguous_size
    assert out_block_num <= 0x7fffffff

    # Because we can't know sizeof(reduce_type) in advance, here we
    # conservatively assume it's 32 bytes and allocate a work area
    memptr = memory.alloc(out_block_num * 32)
    out_args[0] = memptr

    # ************************ 1st pass ************************
    name += '_pass1'
    inout_args = [in_args[0], out_args[0],
                  _cub_convert_to_c_scalar(segment_size, contiguous_size),
                  _cub_convert_to_c_scalar(segment_size, segment_size)]
    cub_params = (items_per_thread,)

    if 'mean' in name:
        post_map_expr1 = post_map_expr.replace('_in_ind.size()', '1.0')
        post_map_expr1 = post_map_expr1.replace('_out_ind.size()', '1.0')
    elif any((f in name for f in ('argmax', 'argmin'))):
        # Workaround: in NumPy the indices are always generated based on
        # a C-order array (since PyArray_ContiguousFromAny was called).
        # We have to do a conversion here (?) since we do not retain the
        # info on strides.
        # TODO(leofang): improve this workaround
        in_arr = in_args[0]
        if in_arr.ndim > 1 and in_arr._f_contiguous:
            in_arr = _internal_ascontiguousarray(in_arr)
            inout_args[0] = in_args[0] = in_arr
        post_map_expr1 = post_map_expr
    else:
        post_map_expr1 = post_map_expr

    # Retrieve the kernel function
    func = _SimpleCubReductionKernel_get_cached_function(
        pre_map_expr, reduce_expr, post_map_expr1, reduce_type,
        params,
        _kernel._get_arginfos(inout_args),
        type_map,
        name, block_size, identity, preamble,
        ('-DFIRST_PASS=1',), cub_params)

    # Kernel arguments passed to the __global__ function.
    gridx = <size_t>(out_block_num * block_size)
    blockx = <size_t>block_size

    # Launch the kernel
    func.linear_launch(gridx, inout_args, 0, blockx, stream)

    # ************************ 2nd pass ************************
    name = name[:-1] + '2'
    contiguous_size = out_block_num
    out_block_num = 1
    in_args = out_args
    out_args = out_args_2nd_pass
    inout_args = [in_args[0], out_args[0],
                  _cub_convert_to_c_scalar(segment_size, contiguous_size),
                  _cub_convert_to_c_scalar(segment_size, segment_size)]

    # For mean()
    if 'mean' in name:
        post_map_expr2 = post_map_expr.replace('_in_ind.size()',
                                               '_array_size')
        post_map_expr2 = post_map_expr2.replace('_out_ind.size()', '1.0')
    else:
        post_map_expr2 = post_map_expr

    # Retrieve the kernel function
    func = _SimpleCubReductionKernel_get_cached_function(
        'in0', reduce_expr, post_map_expr2, reduce_type,
        params,
        _kernel._get_arginfos(inout_args),
        type_map,
        name, block_size, identity, preamble,
        ('-DSECOND_PASS=1',), cub_params)

    # Kernel arguments passed to the __global__ function.
    gridx = <size_t>(out_block_num * block_size)
    blockx = <size_t>block_size

    # Launch the kernel
    func.linear_launch(gridx, inout_args, 0, blockx, stream)


cdef inline void _launch_cub(
        self, out_block_num, block_size, block_stride,
        in_args, out_args, in_shape, out_shape, type_map,
        map_expr, reduce_expr, post_map_expr, reduce_type,
        stream, params, cub_params) except *:
    cdef bint full_reduction
    cdef Py_ssize_t contiguous_size, items_per_thread
    cdef function.Function func

    # Kernel arguments passed to the __global__ function.
    items_per_thread = cub_params[0]
    contiguous_size = cub_params[1]
    full_reduction = cub_params[2]

    if full_reduction:
        _cub_two_pass_launch(
            self.name, block_size, contiguous_size, items_per_thread,
            reduce_type, params, in_args, out_args, self.identity,
            map_expr, reduce_expr, post_map_expr,
            type_map, self.preamble, (), stream)
        return
    else:
        inout_args = (
            in_args + out_args +
            [_cub_convert_to_c_scalar(
                contiguous_size, contiguous_size),
             _cub_convert_to_c_scalar(
                 contiguous_size, 0)])
        arginfos = _kernel._get_arginfos(inout_args)
        func = _SimpleCubReductionKernel_get_cached_function(
            map_expr, reduce_expr, post_map_expr, reduce_type,
            params, arginfos, type_map,
            self.name, block_size, self.identity, self.preamble,
            (), cub_params)

        func.linear_launch(
            out_block_num * block_size, inout_args, 0, block_size, stream)


def _get_cub_optimized_params(
        self, optimize_config, in_args, out_args, in_shape, out_shape,
        type_map, map_expr, reduce_expr, post_map_expr, reduce_type,
        stream, full_reduction, out_block_num, contiguous_size, params):
    in_args = [_reduction._optimizer_copy_arg(a) for a in in_args]
    out_args = [_reduction._optimizer_copy_arg(a) for a in out_args]

    items_per_thread, block_size = (
        _get_cub_block_specs(contiguous_size))
    default_block_size_log = math.floor(math.log2(block_size))
    default_items_per_thread = items_per_thread

    def target_func(block_size, items_per_thread):
        block_stride = block_size * items_per_thread
        cub_params = (
            items_per_thread, contiguous_size, full_reduction)
        _launch_cub(
            self,
            out_block_num, block_size, block_stride, in_args, out_args,
            in_shape, out_shape, type_map, map_expr, reduce_expr,
            post_map_expr, reduce_type, stream, params, cub_params)

    def suggest_func(trial):
        block_size_log = trial.suggest_int('block_size_log', 5, 10)
        block_size = 2 ** block_size_log
        items_per_thread = trial.suggest_int(
            'items_per_thread', 2, 32, step=2)

        trial.set_user_attr('block_size', block_size)
        return block_size, items_per_thread

    # CUDA_ERROR_LAUNCH_OUT_OF_RESOURCES is a possible error
    optimize_impl = optimize_config.optimize_impl
    best = optimize_impl(
        optimize_config, target_func, suggest_func,
        default_best={
            'block_size_log': default_block_size_log,
            'items_per_thread': default_items_per_thread,
        }, ignore_error=(driver.CUDADriverError,))

    return best.params['items_per_thread'], best.user_attrs['block_size']


cdef bint _try_to_call_cub_reduction(
        self, list in_args, list out_args, const shape_t& a_shape,
        stream, optimize_context, tuple key,
        map_expr, reduce_expr, post_map_expr,
        reduce_type, _kernel._TypeMap type_map,
        tuple reduce_axis, tuple out_axis, const shape_t& out_shape,
        _ndarray_base ret) except *:
    """Try to use cub.

    Updates `ret` and returns a boolean value whether cub is used.

    Note: input_expr and output_expr are not used in CUB kernels.
    """
    cdef tuple axis_permutes
    cdef tuple params, opt_params
    cdef shape_t in_shape
    cdef Py_ssize_t i
    cdef Py_ssize_t contiguous_size = -1
    cdef Py_ssize_t block_size, block_stride, out_block_num = 0

    # decide to use CUB or not
    can_use_cub = _can_use_cub_block_reduction(
        in_args, out_args, reduce_axis, out_axis)

    if can_use_cub is None:
        return False

    axis_permutes, contiguous_size, full_reduction = can_use_cub

    in_shape = _reduction._set_permuted_args(
        in_args, axis_permutes, a_shape, self.in_params)

    if in_args[0]._f_contiguous:
        ret._set_contiguous_strides(ret.dtype.itemsize, False)
        out_args[0] = ret

    if not full_reduction:  # just need one pass
        out_block_num = 1  # = number of segments
        for i in out_axis:
            out_block_num *= in_shape[i]

        if 'mean' in self.name:
            post_map_expr = post_map_expr.replace(
                '_in_ind.size()', '_segment_size')
            post_map_expr = post_map_expr.replace(
                '_out_ind.size()', '1.0')

    if contiguous_size > 0x7fffffff:  # INT_MAX
        size_type = 'uint64'
    else:
        size_type = 'int32'
    type_map = _kernel._TypeMap(type_map._pairs + (('sizeT', size_type),))
    params = (self._params[0:2]
              + _get_param_info(size_type + ' _segment_size', True)
              + _get_param_info(size_type + ' _array_size', True))

    # HACK for ReductionKernel:
    # 1. input/output arguments might not be named as in0/out0
    # 2. pre-/post- maps might not contain in0/out0
    # 3. type_map does not contain the expected names (type_in0_raw and
    #    type_out0_raw)
    cdef str old_in0 = params[0].name, old_out0 = params[1].name
    if old_in0 != 'in0' or old_out0 != 'out0':
        # avoid overwriting self's attributes
        params = (_get_param_info('T in0', True)
                  + _get_param_info('T out0', False)
                  + params[2:])
        map_expr = map_expr.replace(old_in0, 'in0')
        post_map_expr = post_map_expr.replace(old_out0, 'out0')
        type_map = _kernel._TypeMap(type_map._pairs + (
            ('type_in0_raw', in_args[0].dtype.type),
            ('type_out0_raw', out_args[0].dtype.type),
        ))

    # Calculate the reduction block dimensions.
    optimize_context = _optimize_config.get_current_context()
    if optimize_context is None:
        # Calculate manually
        items_per_thread, block_size = _get_cub_block_specs(contiguous_size)
    else:
        # Optimize dynamically
        key = ('cub_reduction',) + key
        opt_params = optimize_context.get_params(key)
        if opt_params is None:
            opt_params = _get_cub_optimized_params(
                self,
                optimize_context.config, in_args, out_args,
                in_shape, out_shape, type_map, map_expr, reduce_expr,
                post_map_expr, reduce_type, stream,
                full_reduction, out_block_num, contiguous_size, params)
            optimize_context.set_params(key, opt_params)
        items_per_thread, block_size = opt_params

    block_stride = block_size * items_per_thread
    cub_params = (items_per_thread, contiguous_size, full_reduction)

    _launch_cub(
        self,
        out_block_num,
        block_size,
        block_stride,
        in_args, out_args,
        in_shape, out_shape,
        type_map,
        map_expr, reduce_expr, post_map_expr, reduce_type,
        stream, params, cub_params)

    return True<|MERGE_RESOLUTION|>--- conflicted
+++ resolved
@@ -44,10 +44,7 @@
         # hiprtc as of ROCm 3.5.0, so we must use hipcc.
         options += ('-I' + _rocm_path + '/include', '-O2')
         backend = 'nvcc'  # this is confusing...
-<<<<<<< HEAD
         jitify = False
-=======
->>>>>>> ecb62707
     else:
         # use jitify + nvrtc
         backend = 'nvrtc'
