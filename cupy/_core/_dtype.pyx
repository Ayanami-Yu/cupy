--- conflicted
+++ resolved
@@ -1,15 +1,11 @@
 cimport cython  # NOQA
-from cupy_backends.cuda.api cimport runtime
 
 import numpy
 import warnings
 
-<<<<<<< HEAD
-=======
 from cupy_backends.cuda.api cimport runtime
 from cupy.exceptions import ComplexWarning
 
->>>>>>> c2ca5ec9
 
 cdef str all_type_chars = '?bhilqBHILQefdFD'
 # for c in '?bhilqBHILQefdFD':
