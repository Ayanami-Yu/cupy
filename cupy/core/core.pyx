# distutils: language = c++

from __future__ import division
import ctypes
import sys

import numpy
import six

from cupy.core import flags
from cupy.cuda import stream
try:
    from cupy.cuda import thrust
except ImportError:
    pass
from cupy import util

cimport cpython
cimport cython
from libcpp cimport vector

from cupy.core cimport internal
from cupy.cuda cimport cublas
from cupy.cuda cimport function
from cupy.cuda cimport pinned_memory
from cupy.cuda cimport runtime
from cupy.cuda cimport memory

DEF MAX_NDIM = 25


@cython.profile(False)
cdef inline _should_use_rop(x, y):
    xp = getattr(x, '__array_priority__', 0)
    yp = getattr(y, '__array_priority__', 0)
    return xp < yp and not isinstance(y, ndarray)


cdef class ndarray:

    """Multi-dimensional array on a CUDA device.

    This class implements a subset of methods of :class:`numpy.ndarray`.
    The difference is that this class allocates the array content on the
    current GPU device.

    Args:
        shape (tuple of ints): Length of axes.
        dtype: Data type. It must be an argument of :class:`numpy.dtype`.
        memptr (cupy.cuda.MemoryPointer): Pointer to the array content head.
        strides (tuple of ints): The strides for axes.
        order ({'C', 'F'}): Row-major (C-style) or column-major
            (Fortran-style) order.

    Attributes:
        base (None or cupy.ndarray): Base array from which this array is
            created as a view.
        data (cupy.cuda.MemoryPointer): Pointer to the array content head.
        dtype(numpy.dtype): Dtype object of element type.

            .. seealso::
               `Data type objects (dtype) \
               <http://docs.scipy.org/doc/numpy/reference/arrays.dtypes.html>`_
        size (int): Number of elements this array holds.

            This is equivalent to product over the shape tuple.

            .. seealso:: :attr:`numpy.ndarray.size`


    """

    def __init__(self, shape, dtype=float, memptr=None, order='C'):
        cdef Py_ssize_t x
        self._shape = internal.get_size(shape)
        for x in self._shape:
            if x < 0:
                raise ValueError('Negative dimensions are not allowed')
        self.dtype = numpy.dtype(dtype)
        self.size = internal.prod_ssize_t(self._shape)

        if memptr is None:
            self.data = memory.alloc(self.size * self.dtype.itemsize)
        else:
            self.data = memptr
        self.base = None

        if order == 'C':
            self._strides = internal.get_contiguous_strides(
                self._shape, self.itemsize, is_c_contiguous=True)
            self._c_contiguous = True
            self._update_f_contiguity()
        elif order == 'F':
            self._strides = internal.get_contiguous_strides(
                self._shape, self.itemsize, is_c_contiguous=False)
            self._f_contiguous = True
            self._update_c_contiguity()
        else:
            raise TypeError('order not understood')

    # The definition order of attributes and methods are borrowed from the
    # order of documentation at the following NumPy document.
    # http://docs.scipy.org/doc/numpy/reference/arrays.ndarray.html

    # -------------------------------------------------------------------------
    # Memory layout
    # -------------------------------------------------------------------------
    @property
    def flags(self):
        """Object containing memory-layout information.

        It only contains ``c_contiguous``, ``f_contiguous``, and ``owndata``
        attributes. All of these are read-only. Accessing by indexes is also
        supported.

        .. seealso:: :attr:`numpy.ndarray.flags`

        """
        return flags.Flags(self._c_contiguous, self._f_contiguous,
                           self.base is None)

    property shape:
        """Lengths of axes.

        Setter of this property involves reshaping without copy. If the array
        cannot be reshaped without copy, it raises an exception.

        .. seealso: :attr:`numpy.ndarray.shape`

        """

        def __get__(self):
            return tuple(self._shape)

        def __set__(self, newshape):
            cdef vector.vector[Py_ssize_t] shape, strides
            if not cpython.PySequence_Check(newshape):
                newshape = (newshape,)
            shape = internal.infer_unknown_dimension(newshape, self.size)
            strides = _get_strides_for_nocopy_reshape(self, shape)
            if strides.size() != shape.size():
                raise AttributeError('incompatible shape')
            self._shape = shape
            self._strides = strides
            self._update_f_contiguity()

    @property
    def strides(self):
        """Strides of axes in bytes.

        .. seealso:: :attr:`numpy.ndarray.strides`

        """
        return tuple(self._strides)

    @property
    def ndim(self):
        """Number of dimensions.

        ``a.ndim`` is equivalent to ``len(a.shape)``.

        .. seealso:: :attr:`numpy.ndarray.ndim`

        """
        return self._shape.size()

    @property
    def itemsize(self):
        """Size of each element in bytes.

        .. seealso:: :attr:`numpy.ndarray.itemsize`

        """
        return self.dtype.itemsize

    @property
    def nbytes(self):
        """Size of whole elements in bytes.

        It does not count skips between elements.

        .. seealso:: :attr:`numpy.ndarray.nbytes`

        """
        return self.size * self.dtype.itemsize

    # -------------------------------------------------------------------------
    # Other attributes
    # -------------------------------------------------------------------------
    @property
    def T(self):
        """Shape-reversed view of the array.

        If ndim < 2, then this is just a reference to the array itself.

        """
        if self.ndim < 2:
            return self
        else:
            return self._transpose(vector.vector[Py_ssize_t]())

    __array_priority__ = 100

    # -------------------------------------------------------------------------
    # Array interface
    # -------------------------------------------------------------------------
    # TODO(beam2d): Implement __array_interface__

    # -------------------------------------------------------------------------
    # foreign function interface
    # -------------------------------------------------------------------------
    @property
    def cstruct(self):
        """C representation of the array.

        This property is used for sending an array to CUDA kernels. The type of
        returned C structure is different for different dtypes and ndims. The
        definition of C type is written in ``cupy/carray.cuh``.

        """
        return CArray(self)

    # -------------------------------------------------------------------------
    # Array conversion
    # -------------------------------------------------------------------------
    # TODO(okuta): Implement item

    cpdef tolist(self):
        """Converts the array to a (possibly nested) Python list.

        Returns:
            list: The possibly nested Python list of array elements.

        .. seealso:: :meth:`numpy.ndarray.tolist`

        """
        return self.get().tolist()

    # TODO(okuta): Implement itemset
    # TODO(okuta): Implement tostring
    # TODO(okuta): Implement tobytes

    cpdef tofile(self, fid, sep='', format='%s'):
        """Writes the array to a file.

        .. seealso:: :meth:`numpy.ndarray.tolist`

        """
        self.get().tofile(fid, sep, format)

    cpdef dump(self, file):
        """Dumps a pickle of the array to a file.

        Dumped file can be read back to :class:`cupy.ndarray` by
        :func:`cupy.load`.

        """
        six.moves.cPickle.dump(self, file, -1)

    cpdef dumps(self):
        """Dumps a pickle of the array to a string."""
        return six.moves.cPickle.dumps(self, -1)

    cpdef ndarray astype(
            self, dtype, order='K', casting=None, subok=None, copy=True):
        """Casts the array to given data type.

        Args:
            dtype: Type specifier.
            order ({'C', 'F', 'A', 'K'}): Row-major (C-style) or column-major
                (Fortran-style) order.
                When `order` is 'A', it uses 'F' if `a` is column-major and
                uses `C` otherwise.
                And when `order` is 'K', it keeps strides as closely as
                possible.
            copy (bool): If it is False and no cast happens, then this method
                returns the array itself. Otherwise, a copy is returned.

        Returns:
            If ``copy`` is False and no cast is required, then the array itself
            is returned. Otherwise, it returns a (possibly casted) copy of the
            array.

        .. note::
           This method currently does not support ``casting``, and ``subok``
           arguments.

        .. seealso:: :meth:`numpy.ndarray.astype`

        """
        cdef vector.vector[Py_ssize_t] strides
        cdef Py_ssize_t stride

        # TODO(beam2d): Support casting and subok option
        if casting is not None:
            raise TypeError('casting is not supported yet')
        if subok is not None:
            raise TypeError('subok is not supported yet')

        if order not in ['C', 'F', 'A', 'K']:
            raise TypeError('order not understood')

        dtype = numpy.dtype(dtype)
        if dtype.type == self.dtype.type:
            if not copy and (
                    order == 'K' or
                    order == 'A' and (self._c_contiguous or
                                      self._f_contiguous) or
                    order == 'C' and self._c_contiguous or
                    order == 'F' and self._f_contiguous):
                return self

        if order == 'A':
            if self._f_contiguous:
                order = 'F'
            else:
                order = 'C'
        elif order == 'K':
            if self._f_contiguous:
                order = 'F'
            elif self._c_contiguous:
                order = 'C'

        if order == 'K':
            newarray = ndarray(self.shape, dtype=dtype)
            stride_and_index = [
                (abs(s), -i) for i, s in enumerate(self._strides)]
            stride_and_index.sort()
            strides.resize(self.ndim)
            stride = dtype.itemsize
            for s, i in stride_and_index:
                strides[-i] = stride
                stride *= self._shape[-i]
            newarray._set_shape_and_strides(self._shape, strides)
        else:
            newarray = ndarray(self.shape, dtype=dtype, order=order)
        elementwise_copy(self, newarray)
        return newarray

    # TODO(okuta): Implement byteswap

    cpdef ndarray copy(self, order='C'):
        """Returns a copy of the array.

        This method makes a copy of a given array in the current device.
        Even when a given array is located in another device, you can copy it
        to the current device.

        Args:
            order ({'C', 'F', 'A', 'K'}): Row-major (C-style) or column-major
                (Fortran-style) order.
                When `order` is 'A', it uses 'F' if `a` is column-major and
                uses `C` otherwise.
                And when `order` is 'K', it keeps strides as closely as
                possible.

        .. seealso::
           :func:`cupy.copy` for full documentation,
           :meth:`numpy.ndarray.copy`

        """
        if self.size == 0:
            return self.astype(self.dtype, copy=True, order=order)

        if (self.data.device is None or
                self.data.device.id == device.get_device_id()):
            return self.astype(self.dtype, copy=True, order=order)
        else:
            # It need to make a contiguous copy for copying from another device
            with self.device:
                x = self.astype(self.dtype, copy=False, order=order)
            newarray = ndarray(x.shape, dtype=x.dtype)
            newarray._set_shape_and_strides(x._shape, x._strides)
            newarray.data.copy_from_device(x.data, x.nbytes)
            return newarray

    cpdef ndarray view(self, dtype=None):
        """Returns a view of the array.

        Args:
            dtype: If this is different from the data type of the array, the
                returned view reinterpret the memory sequence as an array of
                this type.

        Returns:
            cupy.ndarray: A view of the array. A reference to the original
            array is stored at the :attr:`~ndarray.base` attribute.

        .. seealso:: :meth:`numpy.ndarray.view`

        """
        # Use __new__ instead of __init__ to skip recomputation of contiguity
        cdef ndarray v
        v = ndarray.__new__(ndarray)
        v.size = self.size
        v._shape = self._shape
        v._strides = self._strides
        v._c_contiguous = self._c_contiguous
        v._f_contiguous = self._f_contiguous
        v.dtype = self.dtype if dtype is None else numpy.dtype(dtype)
        v.data = self.data
        v.base = self.base if self.base is not None else self
        return v

    # TODO(okuta): Implement getfield
    # TODO(okuta): Implement setflags

    cpdef fill(self, value):
        """Fills the array with a scalar value.

        Args:
            value: A scalar value to fill the array content.

        .. seealso:: :meth:`numpy.ndarray.fill`

        """
        if isinstance(value, numpy.ndarray):
            if value.shape != ():
                raise ValueError(
                    'non-scalar numpy.ndarray cannot be used for fill')
            value = value.item()

        if value == 0 and self._c_contiguous:
            self.data.memset_async(0, self.nbytes, stream.Stream(True))
        else:
            elementwise_copy(value, self, dtype=self.dtype)

    # -------------------------------------------------------------------------
    # Shape manipulation
    # -------------------------------------------------------------------------
    cpdef ndarray _reshape(self, vector.vector[Py_ssize_t] shape):
        cdef vector.vector[Py_ssize_t] strides
        cdef ndarray newarray
        shape = internal.infer_unknown_dimension(shape, self.size)
        if internal.vector_equal(shape, self._shape):
            return self.view()

        strides = _get_strides_for_nocopy_reshape(self, shape)
        if strides.size() == shape.size():
            newarray = self.view()
        else:
            newarray = self.copy()
            strides = _get_strides_for_nocopy_reshape(newarray, shape)

        if shape.size() != strides.size():
            raise ValueError('total size of new array must be unchanged')
        newarray._set_shape_and_strides(shape, strides, False)
        return newarray

    def reshape(self, *shape):
        """Returns an array of a different shape and the same content.

        .. seealso::
           :func:`cupy.reshape` for full documentation,
           :meth:`numpy.ndarray.reshape`

        """
        # TODO(beam2d): Support ordering option
        if len(shape) == 1 and cpython.PySequence_Check(shape[0]):
            shape = shape[0]
        return self._reshape(shape)

    # TODO(okuta): Implement resize
    cpdef ndarray _transpose(self, vector.vector[Py_ssize_t] axes):
        cdef ndarray ret
        cdef vector.vector[Py_ssize_t] a_axes, rev_axes
        cdef Py_ssize_t ndim, axis

        ndim = self._shape.size()
        ret = self.view()
        if axes.size() == 0:
            ret._shape.assign(self._shape.rbegin(), self._shape.rend())
            ret._strides.assign(self._strides.rbegin(), self._strides.rend())
            ret._c_contiguous = self._f_contiguous
            ret._f_contiguous = self._c_contiguous
            return ret

        if <Py_ssize_t>axes.size() != ndim:
            raise ValueError('Invalid axes value: %s' % str(axes))

        for i in range(ndim):
            a_axes.push_back(i)
            axis = axes[i]
            if axis < -ndim or axis >= ndim:
                raise IndexError('Axes overrun')
            axes[i] = axis % ndim

        if internal.vector_equal(a_axes, axes):
            return ret
        rev_axes.assign(axes.rbegin(), axes.rend())
        if internal.vector_equal(a_axes, rev_axes):
            ret._shape.assign(self._shape.rbegin(), self._shape.rend())
            ret._strides.assign(self._strides.rbegin(), self._strides.rend())
            ret._c_contiguous = self._f_contiguous
            ret._f_contiguous = self._c_contiguous
            return ret

        if ndim != len({i for i in axes}):
            raise ValueError('Invalid axes value: %s' % str(axes))

        ret._shape.clear()
        ret._strides.clear()
        for axis in axes:
            ret._shape.push_back(self._shape[axis])
            ret._strides.push_back(self._strides[axis])
        ret._update_contiguity()
        return ret

    def transpose(self, *axes):
        """Returns a view of the array with axes permuted.

        .. seealso::
           :func:`cupy.transpose` for full documentation,
           :meth:`numpy.ndarray.reshape`

        """
        cdef ndarray ret
        cdef vector.vector[Py_ssize_t] vec_axes, a_axes, temp_axes
        cdef Py_ssize_t ndim, axis
        if len(axes) == 1:
            a = axes[0]
            if a is None:
                axes = ()
            elif cpython.PySequence_Check(a):
                axes = a
        return self._transpose(axes)

    cpdef ndarray swapaxes(self, Py_ssize_t axis1, Py_ssize_t axis2):
        """Returns a view of the array with two axes swapped.

        .. seealso::
           :func:`cupy.swapaxes` for full documentation,
           :meth:`numpy.ndarray.swapaxes`

        """
        cdef Py_ssize_t ndim=self.ndim
        cdef vector.vector[Py_ssize_t] axes
        if axis1 < -ndim or axis1 >= ndim or axis2 < -ndim or axis2 >= ndim:
            raise ValueError('Axis out of range')
        axis1 %= ndim
        axis2 %= ndim
        for i in range(ndim):
            axes.push_back(i)
        axes[axis1], axes[axis2] = axes[axis2], axes[axis1]
        return self._transpose(axes)

    cpdef ndarray flatten(self):
        """Returns a copy of the array flatten into one dimension.

        It currently supports C-order only.

        Returns:
            cupy.ndarray: A copy of the array with one dimension.

        .. seealso:: :meth:`numpy.ndarray.flatten`

        """
        # TODO(beam2d): Support ordering option
        if self._c_contiguous:
            newarray = self.copy()
        else:
            newarray = ndarray(self.shape, self.dtype)
            elementwise_copy(self, newarray)

        newarray._shape.assign(<Py_ssize_t>1, self.size)
        newarray._strides.assign(<Py_ssize_t>1, <Py_ssize_t>self.itemsize)
        newarray._c_contiguous = True
        newarray._f_contiguous = True
        return newarray

    cpdef ndarray ravel(self):
        """Returns an array flattened into one dimension.

        .. seealso::
           :func:`cupy.ravel` for full documentation,
           :meth:`numpy.ndarray.ravel`

        """
        # TODO(beam2d): Support ordering option
        cdef vector.vector[Py_ssize_t] shape
        shape.push_back(self.size)
        return self._reshape(shape)

    cpdef ndarray squeeze(self, axis=None):
        """Returns a view with size-one axes removed.

        .. seealso::
           :func:`cupy.squeeze` for full documentation,
           :meth:`numpy.ndarray.squeeze`

        """

        cdef vector.vector[char] axis_flags
        cdef vector.vector[Py_ssize_t] newshape, newstrides
        cdef Py_ssize_t ndim, naxes, _axis

        ndim = self._shape.size()
        axis_flags = vector.vector[char](ndim, 0)

        # Convert axis to boolean flag.
        if axis is None:
            for idim in range(ndim):
                if self._shape[idim] == 1:
                    axis_flags[idim] = 1
        elif isinstance(axis, tuple):
            naxes = <Py_ssize_t>len(axis)
            for i in range(naxes):
                _axis = <Py_ssize_t>axis[i]
                axis_orig = _axis
                if _axis < 0:
                    _axis += ndim
                if _axis < 0 or _axis >= ndim:
                    msg = "'axis' entry %d is out of bounds [-%d, %d)"
                    raise ValueError(msg % (axis_orig, ndim, ndim))
                if axis_flags[_axis] == 1:
                    raise ValueError("duplicate value in 'axis'")
                axis_flags[_axis] = 1
        else:
            _axis = <Py_ssize_t>axis
            axis_orig = _axis
            if _axis < 0:
                _axis += ndim
            if ndim == 0 and (_axis == 0 or _axis == -1):
                # Special case letting axis={-1,0} slip through for scalars,
                # for backwards compatibility reasons.
                pass
            else:
                if _axis < 0 or _axis >= ndim:
                    msg = "'axis' entry %d is out of bounds [-%d, %d)"
                    raise ValueError(msg % (axis_orig, ndim, ndim))
                axis_flags[_axis] = 1

        # Verify that the axes requested are all of size one
        any_ones = 0
        for idim in range(ndim):
            if axis_flags[idim] != 0:
                if self._shape[idim] == 1:
                    any_ones = 1
                else:
                    raise ValueError('cannot select an axis to squeeze out '
                                     'which has size not equal to one')

        # If there were no axes to squeeze out, return the same array
        if any_ones == 0:
            return self

        for i in range(ndim):
            if axis_flags[i] == 0:
                newshape.push_back(self._shape[i])
                newstrides.push_back(self._strides[i])

        v = self.view()
        v._set_shape_and_strides(newshape, newstrides, False)
        return v

    # -------------------------------------------------------------------------
    # Item selection and manipulation
    # -------------------------------------------------------------------------
    cpdef ndarray take(self, indices, axis=None, out=None):
        """Returns an array of elements at given indices along the axis.

        .. seealso::
           :func:`cupy.take` for full documentation,
           :meth:`numpy.ndarray.take`

        """
        return _take(self, indices, li=axis, ri=axis, out=out)

    # TODO(okuta): Implement put

    cpdef repeat(self, repeats, axis=None):
        """Returns an array with repeated arrays along an axis.

        .. seealso::
            :func:`cupy.repeat` for full documentation,
            :meth:`numpy.ndarray.repeat`

        """
        return _repeat(self, repeats, axis)

    cpdef choose(self, choices, out=None, mode='raise'):
        a = self
        n = choices.shape[0]

        # broadcast `a` and `choices[i]` for all i
        if a.ndim < choices.ndim - 1:
            for i in range(choices.ndim - 1 - a.ndim):
                a = a[None, ...]
        elif a.ndim > choices.ndim - 1:
            for i in range(a.ndim + 1 - choices.ndim):
                choices = choices[:, None, ...]
        ba, bcs = broadcast(a, choices).values

        if out is None:
            out = ndarray(ba.shape[1:], choices.dtype)

        n_channel = numpy.prod(bcs[0].shape)
        if mode == 'raise':
            if not ((a < n).all() and (0 <= a).all()):
                raise ValueError('invalid entry in choice array')
            _choose_kernel(ba[0], bcs, n_channel, out)
        elif mode == 'wrap':
            ba = ba[0] % n
            _choose_kernel(ba, bcs, n_channel, out)
        elif mode == 'clip':
            _choose_clip_kernel(ba[0], bcs, n_channel, n, out)
        else:
            raise TypeError('clipmode not understood')

        return out

    def sort(self):
        """Sort an array, in-place with a stable sorting algorithm.

        .. note::
           For its implementation reason, ``ndarray.sort`` currently supports
           only arrays with their rank of one and their own data, and does not
           support ``axis``, ``kind`` and ``order`` parameters that
           ``numpy.ndarray.sort`` does support.

        .. seealso::
            :func:`cupy.sort` for full documentation,
            :meth:`numpy.ndarray.sort`

        """

        # TODO(takagi): Support axis argument.
        # TODO(takagi): Support kind argument.

        if self.ndim == 0:
            msg = 'Sorting arrays with the rank of zero is not supported'
            raise ValueError(msg)

        # TODO(takagi): Support ranks of two or more
        if self.ndim > 1:
            msg = ('Sorting arrays with the rank of two or more is '
                   'not supported')
            raise ValueError(msg)

        # TODO(takagi): Support sorting views
        if not self._c_contiguous:
            raise ValueError('Sorting non-contiguous array is not supported.')

        # TODO(takagi): Support float16 and bool
        try:
            thrust.sort(self.dtype, self.data.ptr, self._shape[0])
        except NameError:
            msg = ('Thrust is needed to use cupy.sort. Please install CUDA '
                   'Toolkit with Thrust then reinstall CuPy after '
                   'uninstalling it.')
            raise RuntimeError(msg)

    def argsort(self):
        """Return the indices that would sort an array with stable sorting

        .. note::
            For its implementation reason, ``ndarray.argsort`` currently
            supports only arrays with their rank of one, and does not support
            ``axis``, ``kind`` and ``order`` parameters that
            ``numpy.ndarray.argsort`` supports.

        .. seealso::
            :func:`cupy.argsort` for full documentation,
            :meth:`numpy.ndarray.argsort`

        """

        # TODO(takagi): Support axis argument.
        # TODO(takagi): Support kind argument.

        if self.ndim == 0:
            msg = 'Sorting arrays with the rank of zero is not supported'
            raise ValueError(msg)

        # TODO(takagi): Support ranks of two or more
        if self.ndim > 1:
            msg = ('Sorting arrays with the rank of two or more is '
                   'not supported')
            raise ValueError(msg)

        # Assuming that Py_ssize_t can be represented with numpy.int64.
        assert cython.sizeof(Py_ssize_t) == 8

        idx_array = ndarray(self.shape, dtype=numpy.int64)

        # TODO(takagi): Support float16 and bool
        try:
            thrust.argsort(
                self.dtype, idx_array.data.ptr, self.data.ptr, self._shape[0])
        except NameError:
            msg = ('Thrust is needed to use cupy.argsort. Please install CUDA '
                   'Toolkit with Thrust then reinstall CuPy after '
                   'uninstalling it.')
            raise RuntimeError(msg)

        return idx_array

    # TODO(okuta): Implement partition
    # TODO(okuta): Implement argpartition
    # TODO(okuta): Implement searchsorted

    def nonzero(self):
        """Return the indices of the elements that are non-zero.

        Returned Array is containing the indices of the non-zero elements
        in that dimension.

        Returns:
            tuple of arrays: Indices of elements that are non-zero.

        .. seealso::
            :func:`numpy.nonzero`

        """
        condition = self != 0
        dtype = numpy.int64

        scan_index = scan(condition.astype(dtype).ravel())
        count_nonzero = int(scan_index[-1])

        if self.ndim <= 1:
            dst = ndarray((count_nonzero,), dtype=dtype)

            kern = _nonzero_1d_kernel(self.dtype, dtype)
            kern.linear_launch(self.size, (self.ravel(), scan_index, dst))

            return dst,
        else:
            dst = ndarray((count_nonzero * self.ndim,), dtype=dtype)

            kern = _nonzero_kernel(self.dtype, self.ndim, dtype, dtype)
            kern.linear_launch(self.size,
                               (self.ravel(), Indexer(self.shape),
                                scan_index, dst))
            return tuple([dst[i::self.ndim]
                          for i in six.moves.range(self.ndim)])

    # TODO(okuta): Implement compress

    cpdef ndarray diagonal(self, offset=0, axis1=0, axis2=1):
        """Returns a view of the specified diagonals.

        .. seealso::
           :func:`cupy.diagonal` for full documentation,
           :meth:`numpy.ndarray.diagonal`

        """
        return _diagonal(self, offset, axis1, axis2)

    # -------------------------------------------------------------------------
    # Calculation
    # -------------------------------------------------------------------------
    cpdef ndarray max(self, axis=None, out=None, dtype=None, keepdims=False):
        """Returns the maximum along a given axis.

        .. seealso::
           :func:`cupy.amax` for full documentation,
           :meth:`numpy.ndarray.max`

        """
        return _amax(
            self, axis=axis, out=out, dtype=dtype, keepdims=keepdims)

    cpdef ndarray argmax(self, axis=None, out=None, dtype=None,
                         keepdims=False):
        """Returns the indices of the maximum along a given axis.

        .. seealso::
           :func:`cupy.argmax` for full documentation,
           :meth:`numpy.ndarray.argmax`

        """
        return _argmax(
            self, axis=axis, out=out, dtype=dtype, keepdims=keepdims)

    cpdef ndarray min(self, axis=None, out=None, dtype=None, keepdims=False):
        """Returns the minimum along a given axis.

        .. seealso::
           :func:`cupy.amin` for full documentation,
           :meth:`numpy.ndarray.min`

        """
        return _amin(
            self, axis=axis, out=out, dtype=dtype, keepdims=keepdims)

    cpdef ndarray argmin(self, axis=None, out=None, dtype=None,
                         keepdims=False):
        """Returns the indices of the minimum along a given axis.

        .. seealso::
           :func:`cupy.argmin` for full documentation,
           :meth:`numpy.ndarray.argmin`

        """
        return _argmin(
            self, axis=axis, out=out, dtype=dtype, keepdims=keepdims)

    # TODO(okuta): Implement ptp

    cpdef ndarray clip(self, a_min, a_max, out=None):
        """Returns an array with values limited to [a_min, a_max].

        .. seealso::
           :func:`cupy.clip` for full documentation,
           :meth:`numpy.ndarray.clip`

        """
        return _clip(self, a_min, a_max, out=out)

    # TODO(okuta): Implement round

    cpdef ndarray trace(self, offset=0, axis1=0, axis2=1, dtype=None,
                        out=None):
        """Returns the sum along diagonals of the array.

        .. seealso::
           :func:`cupy.trace` for full documentation,
           :meth:`numpy.ndarray.trace`

        """
        d = self.diagonal(offset, axis1, axis2)
        return d.sum(-1, dtype, out, False)

    cpdef ndarray sum(self, axis=None, dtype=None, out=None, keepdims=False):
        """Returns the sum along a given axis.

        .. seealso::
           :func:`cupy.sum` for full documentation,
           :meth:`numpy.ndarray.sum`

        """
        return _sum(self, axis, dtype, out, keepdims)

    # TODO(okuta): Implement cumsum

    cpdef ndarray mean(self, axis=None, dtype=None, out=None, keepdims=False):
        """Returns the mean along a given axis.

        .. seealso::
           :func:`cupy.mean` for full documentation,
           :meth:`numpy.ndarray.mean`

        """
        return _mean(self, axis=axis, dtype=dtype, out=out, keepdims=keepdims)

    cpdef ndarray var(self, axis=None, dtype=None, out=None, ddof=0,
                      keepdims=False):
        """Returns the variance along a given axis.

        .. seealso::
           :func:`cupy.var` for full documentation,
           :meth:`numpy.ndarray.var`

        """
        return _var(self, axis=axis, dtype=dtype, out=out, keepdims=keepdims)

    cpdef ndarray std(self, axis=None, dtype=None, out=None, ddof=0,
                      keepdims=False):
        """Returns the standard deviation along a given axis.

        .. seealso::
           :func:`cupy.std` for full documentation,
           :meth:`numpy.ndarray.std`

        """
        return _std(self, axis=axis, dtype=dtype, out=out, keepdims=keepdims)

    cpdef ndarray prod(self, axis=None, dtype=None, out=None, keepdims=None):
        """Returns the product along a given axis.

        .. seealso::
           :func:`cupy.prod` for full documentation,
           :meth:`numpy.ndarray.prod`

        """
        return _prod(self, axis, dtype, out, keepdims)

    # TODO(okuta): Implement cumprod

    cpdef ndarray all(self, axis=None, out=None, keepdims=False):
        return _all(self, axis=axis, out=out, keepdims=keepdims)

    cpdef ndarray any(self, axis=None, out=None, keepdims=False):
        return _any(self, axis=axis, out=out, keepdims=keepdims)

    # -------------------------------------------------------------------------
    # Arithmetic and comparison operations
    # -------------------------------------------------------------------------
    # Comparison operators:

    def __richcmp__(object self, object other, int op):
        if op == 0:
            return less(self, other)
        if op == 1:
            return less_equal(self, other)
        if op == 2:
            return equal(self, other)
        if op == 3:
            return not_equal(self, other)
        if op == 4:
            return greater(self, other)
        if op == 5:
            return greater_equal(self, other)
        return NotImplemented

    # Truth value of an array (bool):

    def __nonzero__(self):
        if self.size == 0:
            return False
        elif self.size == 1:
            return bool(self.get())
        else:
            msg = ('The truth value of an array with more than one element is '
                   'ambiguous. Use a.any() or a.all()')
            raise ValueError(msg)

    # Unary operations:

    def __neg__(self):
        return negative(self)

    def __pos__(self):
        return self

    def __abs__(self):
        return absolute(self)

    def __invert__(self):
        return invert(self)

    # Arithmetic:

    def __add__(x, y):
        if _should_use_rop(x, y):
            return y.__radd__(x)
        else:
            return add(x, y)

    def __sub__(x, y):
        if _should_use_rop(x, y):
            return y.__rsub__(x)
        else:
            return subtract(x, y)

    def __mul__(x, y):
        if _should_use_rop(x, y):
            return y.__rmul__(x)
        else:
            return multiply(x, y)

    def __matmul__(x, y):
        if _should_use_rop(x, y):
            return y.__rmatmul__(x)
        else:
            return matmul(x, y)

    def __div__(x, y):
        if _should_use_rop(x, y):
            return y.__rdiv__(x)
        else:
            return divide(x, y)

    def __truediv__(x, y):
        if _should_use_rop(x, y):
            return y.__rtruediv__(x)
        else:
            return true_divide(x, y)

    def __floordiv__(x, y):
        if _should_use_rop(x, y):
            return y.__rfloordiv__(x)
        else:
            return floor_divide(x, y)

    def __mod__(x, y):
        if _should_use_rop(x, y):
            return y.__rmod__(x)
        else:
            return remainder(x, y)

    def __divmod__(x, y):
        if _should_use_rop(x, y):
            return y.__rdivmod__(x)
        else:
            return divmod(x, y)

    def __pow__(x, y, modulo):
        # Note that we ignore the modulo argument as well as NumPy.
        if _should_use_rop(x, y):
            return y.__rpow__(x)
        else:
            return power(x, y)

    def __lshift__(x, y):
        if _should_use_rop(x, y):
            return y.__rlshift__(x)
        else:
            return left_shift(x, y)

    def __rshift__(x, y):
        if _should_use_rop(x, y):
            return y.__rrshift__(x)
        else:
            return right_shift(x, y)

    def __and__(x, y):
        if _should_use_rop(x, y):
            return y.__rand__(x)
        else:
            return bitwise_and(x, y)

    def __or__(x, y):
        if _should_use_rop(x, y):
            return y.__ror__(x)
        else:
            return bitwise_or(x, y)

    def __xor__(x, y):
        if _should_use_rop(x, y):
            return y.__rxor__(x)
        else:
            return bitwise_xor(x, y)

    # Arithmetic, in-place:

    def __iadd__(self, other):
        return add(self, other, self)

    def __isub__(self, other):
        return subtract(self, other, self)

    def __imul__(self, other):
        return multiply(self, other, self)

    def __idiv__(self, other):
        return divide(self, other, self)

    def __itruediv__(self, other):
        return true_divide(self, other, self)

    def __ifloordiv__(self, other):
        return floor_divide(self, other, self)

    def __imod__(self, other):
        return remainder(self, other, self)

    def __ipow__(self, other):
        return power(self, other, self)

    def __ilshift__(self, other):
        return left_shift(self, other, self)

    def __irshift__(self, other):
        return right_shift(self, other, self)

    def __iand__(self, other):
        return bitwise_and(self, other, self)

    def __ior__(self, other):
        return bitwise_or(self, other, self)

    def __ixor__(self, other):
        return bitwise_xor(self, other, self)

    # -------------------------------------------------------------------------
    # Special methods
    # -------------------------------------------------------------------------
    # For standard library functions:

    def __copy__(self):
        return self.copy()

    def __deepcopy__(self, memo):
        return self.copy()

    def __reduce__(self):
        return array, (self.get(),)

    # Basic customization:

    # cupy.ndarray does not define __new__

    def __array__(self, dtype=None):
        if dtype is None or self.dtype == dtype:
            return self
        else:
            return self.astype(dtype)

    # TODO(okuta): Implement __array_wrap__

    # Container customization:

    def __len__(self):
        if self._shape.size() == 0:
            raise TypeError('len() of unsized object')
        return self._shape[0]

    def __getitem__(self, slices):
        """x.__getitem__(y) <==> x[y]

        Supports both basic and advanced indexing.

        .. note::

            Currently, it does not support ``slices`` that consists of more
            than one boolean arrays

        .. note::

           CuPy handles out-of-bounds indices differently from NumPy.
           NumPy handles them by raising an error, but CuPy wraps around them.

           Examples
           --------
           >>> a = cupy.arange(3)
           >>> a[[1, 3]]
           array([1, 0])

        """
        # supports basic indexing (by slices, ints or Ellipsis) and
        # some parts of advanced indexing by integer or boolean arrays.
        # TODO(beam2d): Support the advanced indexing of NumPy.
        cdef Py_ssize_t i, j, offset, ndim, n_newaxes, n_ellipses, ellipsis
        cdef Py_ssize_t ellipsis_sizem, s_start, s_stop, s_step, dim, ind
        cdef vector.vector[Py_ssize_t] shape, strides
        if isinstance(slices, tuple):
            slices = list(slices)
        elif isinstance(slices, list):
            slices = list(slices)  # copy list
            if all([isinstance(s, int) for s in slices]):
                slices = [slices]
        else:
            slices = [slices]

        # Expand ellipsis into empty slices
        ellipsis = -1
        n_newaxes = n_ellipses = 0
        for i, s in enumerate(slices):
            if s is None:
                n_newaxes += 1
            elif s is Ellipsis:
                n_ellipses += 1
                ellipsis = i
        ndim = self._shape.size()
        noneslices = [slice(None)]
        if n_ellipses > 0:
            if n_ellipses > 1:
                raise ValueError('Only one Ellipsis is allowed in index')
            ellipsis_size = ndim - (<Py_ssize_t>len(slices) - n_newaxes - 1)
            slices[ellipsis:ellipsis + 1] = noneslices * ellipsis_size

        slices += noneslices * (ndim - <Py_ssize_t>len(slices) + n_newaxes)

        if len(slices) > self.ndim + n_newaxes:
            raise IndexError('too many indices for array')

        # Check if advanced is true,
        # and convert list/NumPy arrays to cupy.ndarray
        advanced = False
        mask_exists = False
        for i, s in enumerate(slices):
            if isinstance(s, (list, numpy.ndarray)):
                is_list = isinstance(s, list)
                s = array(s)
                # handle the case when s is an empty list
                if is_list and s.size == 0:
                    s = s.astype(numpy.int32)
                slices[i] = s
            if isinstance(s, ndarray):
                if issubclass(s.dtype.type, numpy.integer):
                    advanced = True
                elif issubclass(s.dtype.type, numpy.bool_):
                    mask_exists = True
                else:
                    raise IndexError(
                        'arrays used as indices must be of integer or boolean '
                        'type. (actual: {})'.format(s.dtype.type))

        if mask_exists:
            n_not_slice_none = 0
            mask_i = None
            for i, s in enumerate(slices):
                if not isinstance(s, slice) or s != slice(None):
                    n_not_slice_none += 1
                    if issubclass(s.dtype.type, numpy.bool_):
                        mask_i = i
            if n_not_slice_none != 1 and mask_i is not None:
                raise ValueError('currently, CuPy only supports slices that '
                                 'consist of one boolean array.')
            return _getitem_mask_single(self, slices[mask_i], mask_i)

        if advanced:
            # split slices that can be handled by basic-indexing
            basic_slices = []
            adv_slices = []
            for i, s in enumerate(slices):
                if type(s) is slice:
                    basic_slices.append(s)
                    adv_slices.append(slice(None))
                elif s is None:
                    basic_slices.append(None)
                    adv_slices.append(slice(None))
                elif (isinstance(s, ndarray) and
                        issubclass(s.dtype.type, numpy.integer)):
                    basic_slices.append(slice(None))
                    adv_slices.append(s)
                elif isinstance(s, int):
                    basic_slices.append(slice(None))
                    scalar_array = ndarray((), dtype=numpy.int64)
                    scalar_array.fill(s)
                    adv_slices.append(scalar_array)
                else:
                    raise IndexError(
                        'only integers, slices (`:`), ellipsis (`...`),'
                        'numpy.newaxis (`None`) and integer or'
                        'boolean arrays are valid indices')

            # check if this is a combination of basic and advanced indexing
            a = self
            for s in basic_slices:
                if s is None or (isinstance(s, slice) and s != slice(None)):
                    a = self[tuple(basic_slices)]
                    break

            arr_slices_mask = [not isinstance(s, slice) for s in adv_slices]
            if sum(arr_slices_mask) == 1:
                axis = arr_slices_mask.index(True)
                return a.take(adv_slices[axis], axis)
            return _getitem_multiple(a, adv_slices)

        # Create new shape and stride
        j = 0
        offset = 0
        for i, s in enumerate(slices):
            if s is None:
                shape.push_back(1)
                if j < ndim:
                    strides.push_back(self._strides[j])
                elif ndim > 0:
                    strides.push_back(self._strides[ndim - 1])
                else:
                    strides.push_back(self.itemsize)
            elif ndim <= j:
                raise IndexError("too many indices for array")
            elif isinstance(s, slice):
                s = internal.complete_slice(s, self._shape[j])
                s_start = s.start
                s_stop = s.stop
                s_step = s.step
                if s_step > 0:
                    dim = (s_stop - s_start - 1) // s_step + 1
                else:
                    dim = (s_stop - s_start + 1) // s_step + 1

                if dim == 0:
                    strides.push_back(self._strides[j])
                else:
                    strides.push_back(self._strides[j] * s_step)

                if self.size > 0:
                    offset += self._strides[j] * max(0, s_start)

                shape.push_back(dim)

                j += 1
            elif numpy.isscalar(s):
                ind = int(s)
                if ind < 0:
                    ind += self._shape[j]
                if not (0 <= ind < self._shape[j]):
                    msg = ('Index %s is out of bounds for axis %s with '
                           'size %s' % (s, j, self._shape[j]))
                    raise IndexError(msg)
                if self.size > 0:
                    offset += ind * self._strides[j]
                j += 1
            else:
                raise TypeError('Invalid index type: %s' % type(slices[i]))

        # TODO(niboshi): offset can be non-zero even if self.data is an empty
        # pointer.
        v = self.view()
        v.data = self.data + offset
        v._set_shape_and_strides(shape, strides)
        return v

    def __setitem__(self, slices, value):
        """x.__setitem__(slices, y) <==> x[slices] = y

        Supports both basic and advanced indexing.

        .. note::

            Currently, it does not support ``slices`` that consists of more
            than one boolean arrays

        .. note::

            CuPy handles out-of-bounds indices differently from NumPy when
            using integer array indexing.
            NumPy handles them by raising an error, but CuPy wraps around them.

            >>> import cupy
            >>> x = cupy.arange(3)
            >>> x[[1, 3]] = 10
            >>> x
            array([10, 10,  2])

        .. note::

            The behavior differs from NumPy when integer arrays in ``slices``
            reference the same location multiple times.
            In that case, the value that is actually stored is undefined.

            >>> import cupy; import numpy
            >>> a = cupy.zeros((2,))
            >>> i = cupy.arange(10000) % 2
            >>> v = cupy.arange(10000).astype(numpy.float)
            >>> a[i] = v
            >>> a  # doctest: +SKIP
            array([ 9150.,  9151.])

            On the other hand, NumPy stores the value corresponding to the
            last index among the indices referencing duplicate locations.

            >>> import numpy
            >>> a_cpu = numpy.zeros((2,))
            >>> i_cpu = numpy.arange(10000) % 2
            >>> v_cpu = numpy.arange(10000).astype(numpy.float)
            >>> a_cpu[i_cpu] = v_cpu
            >>> a_cpu
            array([ 9998.,  9999.])

        """
        _scatter_op(self, slices, value, 'update')

    def scatter_add(self, slices, value):
        """Adds given values to specified elements of an array.

        .. seealso::
            :func:`cupy.scatter_add` for full documentation.

        """
        _scatter_op(self, slices, value, 'add')

    # TODO(okuta): Implement __getslice__
    # TODO(okuta): Implement __setslice__
    # TODO(okuta): Implement __contains__

    # Conversion:

    def __int__(self):
        return int(self.get())

    if sys.version_info < (3,):
        def __long__(self):
            # Avoid using long() for flake8
            return self.get().__long__()

    def __float__(self):
        return float(self.get())

    def __oct__(self):
        return oct(self.get())

    def __hex__(self):
        return hex(self.get())

    # String representations:

    def __repr__(self):
        return repr(self.get())

    def __str__(self):
        return str(self.get())

    # -------------------------------------------------------------------------
    # Methods outside of the ndarray main documentation
    # -------------------------------------------------------------------------
    def dot(self, ndarray b, ndarray out=None):
        """Returns the dot product with given array.

        .. seealso::
           :func:`cupy.dot` for full documentation,
           :meth:`numpy.ndarray.dot`

        """
        return dot(self, b, out)

    # -------------------------------------------------------------------------
    # Cupy specific attributes and methods
    # -------------------------------------------------------------------------
    @property
    def device(self):
        """CUDA device on which this array resides."""
        return self.data.device

    cpdef get(self, stream=None):
        """Returns a copy of the array on host memory.

        Args:
            stream (cupy.cuda.Stream): CUDA stream object. If it is given, the
                copy runs asynchronously. Otherwise, the copy is synchronous.

        Returns:
            numpy.ndarray: Copy of the array on host memory.

        """
        if self.size == 0:
            return numpy.ndarray(self.shape, dtype=self.dtype)

        with self.device:
            a_gpu = ascontiguousarray(self)
        a_cpu = numpy.empty(self._shape, dtype=self.dtype)
        ptr = a_cpu.ctypes.get_as_parameter()
        if stream is None:
            a_gpu.data.copy_to_host(ptr, a_gpu.nbytes)
        else:
            a_gpu.data.copy_to_host_async(ptr, a_gpu.nbytes, stream)
        return a_cpu

    cpdef set(self, arr, stream=None):
        """Copies an array on the host memory to :class:`cupy.ndarray`.

        Args:
            arr (numpy.ndarray): The source array on the host memory.
            stream (cupy.cuda.Stream): CUDA stream object. If it is given, the
                copy runs asynchronously. Otherwise, the copy is synchronous.

        """
        if not isinstance(arr, numpy.ndarray):
            raise TypeError('Only numpy.ndarray can be set to cupy.ndarray')
        if self.dtype != arr.dtype:
            raise TypeError('{} array cannot be set to {} array'.format(
                arr.dtype, self.dtype))
        if self.shape != arr.shape:
            raise ValueError('Shape mismatch')
        if not self._c_contiguous:
            raise RuntimeError('Cannot set to non-contiguous array')

        arr = numpy.ascontiguousarray(arr)
        ptr = arr.ctypes.get_as_parameter()
        if stream is None:
            self.data.copy_from_host(ptr, self.nbytes)
        else:
            self.data.copy_from_host_async(ptr, self.nbytes, stream)

    cpdef ndarray reduced_view(self, dtype=None):
        """Returns a view of the array with minimum number of dimensions.

        Args:
            dtype: Data type specifier. If it is given, then the memory
                sequence is reinterpreted as the new type.

        Returns:
            cupy.ndarray: A view of the array with reduced dimensions.

        """
        cdef vector.vector[Py_ssize_t] shape, strides
        cdef Py_ssize_t ndim
        ndim = self._shape.size()
        if ndim <= 1:
            return self
        internal.get_reduced_dims(
            self._shape, self._strides, self.itemsize, shape, strides)
        if ndim == <Py_ssize_t>shape.size():
            return self

        view = self.view(dtype=dtype)
        view._set_shape_and_strides(shape, strides)
        return view

    cpdef _update_c_contiguity(self):
        if self.size == 0:
            self._c_contiguous = True
            return
        self._c_contiguous = internal.get_c_contiguity(
            self._shape, self._strides, self.itemsize)

    cpdef _update_f_contiguity(self):
        cdef Py_ssize_t i, count
        cdef vector.vector[Py_ssize_t] rev_shape, rev_strides
        if self.size == 0:
            self._f_contiguous = True
            return
        if self._c_contiguous:
            count = 0
            for i in self._shape:
                if i == 1:
                    count += 1
            self._f_contiguous = (<Py_ssize_t>self._shape.size()) - count <= 1
            return
        rev_shape.assign(self._shape.rbegin(), self._shape.rend())
        rev_strides.assign(self._strides.rbegin(), self._strides.rend())
        self._f_contiguous = internal.get_c_contiguity(
            rev_shape, rev_strides, self.itemsize)

    cpdef _update_contiguity(self):
        self._update_c_contiguity()
        self._update_f_contiguity()

    cpdef _set_shape_and_strides(self, vector.vector[Py_ssize_t]& shape,
                                 vector.vector[Py_ssize_t]& strides,
                                 bint update_c_contiguity=True):
        if shape.size() != strides.size():
            raise ValueError('len(shape) != len(strides)')
        self._shape = shape
        self._strides = strides
        self.size = internal.prod_ssize_t(shape)
        if update_c_contiguity:
            self._update_contiguity()
        else:
            self._update_f_contiguity()

    cdef function.CPointer get_pointer(self):
        return CArray(self)


cdef object newaxis = numpy.newaxis  # == None


cpdef vector.vector[Py_ssize_t] _get_strides_for_nocopy_reshape(
        ndarray a, vector.vector[Py_ssize_t]& newshape) except *:
    cdef vector.vector[Py_ssize_t] newstrides
    cdef Py_ssize_t size, itemsize, ndim, dim, last_stride
    size = a.size
    if size != internal.prod_ssize_t(newshape):
        return newstrides

    itemsize = a.itemsize
    if size == 1:
        newstrides.assign(<Py_ssize_t>newshape.size(), itemsize)
        return newstrides

    cdef vector.vector[Py_ssize_t] shape, strides
    internal.get_reduced_dims(a._shape, a._strides, itemsize, shape, strides)

    ndim = shape.size()
    dim = 0
    sh = shape[0]
    st = strides[0]
    last_stride = shape[0] * strides[0]
    for size in newshape:
        if size <= 1:
            newstrides.push_back(last_stride)
            continue
        if dim >= ndim or shape[dim] % size != 0:
            newstrides.clear()
            break
        shape[dim] //= size
        last_stride = shape[dim] * strides[dim]
        newstrides.push_back(last_stride)
        if shape[dim] == 1:
            dim += 1
    return newstrides


include "carray.pxi"
include "elementwise.pxi"
include "reduction.pxi"


# =============================================================================
# Routines
# =============================================================================

cdef _id = 'out0 = in0'

_elementwise_copy = create_ufunc(
    'cupy_copy',
    ('?->?', 'b->b', 'B->B', 'h->h', 'H->H', 'i->i', 'I->I', 'l->l', 'L->L',
     'q->q', 'Q->Q', 'e->e', 'f->f', 'd->d'),
    _id)


def elementwise_copy(*args, **kwargs):
    kwargs['casting'] = 'unsafe'
    return _elementwise_copy(*args, **kwargs)


_elementwise_copy_where = create_ufunc(
    'cupy_copy_where',
    ('??->?', 'b?->b', 'B?->B', 'h?->h', 'H?->H', 'i?->i', 'I?->I', 'l?->l',
     'L?->L', 'q?->q', 'Q?->Q', 'e?->e', 'f?->f', 'd?->d'),
    'if (in1) out0 = in0')


def elementwise_copy_where(*args, **kwargs):
    kwargs['casting'] = 'unsafe'
    return _elementwise_copy_where(*args, **kwargs)


cdef _divmod_float = '''
    out0_type a = _floor_divide(in0, in1);
    out0 = a;
    out1 = in0 - a * in1'''


divmod = create_ufunc(
    'cupy_divmod',
    ('bb->bb', 'BB->BB', 'hh->hh', 'HH->HH', 'ii->ii', 'II->II', 'll->ll',
     'LL->LL', 'qq->qq', 'QQ->QQ',
     ('ee->ee', _divmod_float),
     ('ff->ff', _divmod_float),
     ('dd->dd', _divmod_float)),
    '''
    if (in1 == 0) {
        out0 = 0;
        out1 = 0;
    } else {
        out0_type a = _floor_divide(in0, in1);
        out0 = a;
        out1 = in0 - a * in1;
    }''')


cdef _min_max_preamble = '''
template <typename T>
struct min_max_st{
    T value;
    int index;
    __device__ min_max_st() : index(-1) { }
    __device__ min_max_st(T v) : value(v), index(0) { }
    __device__ min_max_st(T v, int i) : value(v), index(i) { }
};

template <typename T>
inline __device__ bool is_nan(T x) {
    return x != x;
}

template <typename T>
__device__ min_max_st<T> my_min(
        const min_max_st<T>& a, const min_max_st<T>& b) {
    if (a.index == -1) return b;
    if (b.index == -1) return a;
    return min_max_st<T>(min(a.value, b.value));
}
template <typename T>
__device__ min_max_st<T> my_min_float(
        const min_max_st<T>& a, const min_max_st<T>& b) {
    if (a.index == -1) return b;
    if (b.index == -1) return a;
    if (is_nan(a.value)) return a;
    if (is_nan(b.value)) return b;
    return min_max_st<T>(min(a.value, b.value));
}

template <typename T>
__device__ min_max_st<T> my_max(
        const min_max_st<T>& a, const min_max_st<T>& b) {
    if (a.index == -1) return b;
    if (b.index == -1) return a;
    return min_max_st<T>(max(a.value, b.value));
}
template <typename T>
__device__ min_max_st<T> my_max_float(
        const min_max_st<T>& a, const min_max_st<T>& b) {
    if (a.index == -1) return b;
    if (b.index == -1) return a;
    if (is_nan(a.value)) return a;
    if (is_nan(b.value)) return b;
    return min_max_st<T>(max(a.value, b.value));
}

template <typename T>
__device__ min_max_st<T> my_argmin(
        const min_max_st<T>& a, const min_max_st<T>& b) {
    if (a.index == -1) return b;
    if (b.index == -1) return a;
    if (a.value == b.value)
        return min_max_st<T>(a.value, min(a.index, b.index));
    return (a.value <= b.value) ? a : b;
}
template <typename T>
__device__ min_max_st<T> my_argmin_float(
        const min_max_st<T>& a, const min_max_st<T>& b) {
    if (a.index == -1) return b;
    if (b.index == -1) return a;
    if (a.value == b.value)
        return min_max_st<T>(a.value, min(a.index, b.index));
    if (is_nan(a.value)) return a;
    if (is_nan(b.value)) return b;
    return (a.value <= b.value) ? a : b;
}

template <typename T>
__device__ min_max_st<T> my_argmax(
        const min_max_st<T>& a, const min_max_st<T>& b) {
    if (a.index == -1) return b;
    if (b.index == -1) return a;
    if (a.value == b.value)
        return min_max_st<T>(a.value, min(a.index, b.index));
    return (a.value >= b.value) ? a : b;
}
template <typename T>
__device__ min_max_st<T> my_argmax_float(
        const min_max_st<T>& a, const min_max_st<T>& b) {
    if (a.index == -1) return b;
    if (b.index == -1) return a;
    if (a.value == b.value)
        return min_max_st<T>(a.value, min(a.index, b.index));
    if (is_nan(a.value)) return a;
    if (is_nan(b.value)) return b;
    return (a.value >= b.value) ? a : b;
}
'''


_amin = create_reduction_func(
    'cupy_min',
    ('?->?', 'b->b', 'B->B', 'h->h', 'H->H', 'i->i', 'I->I', 'l->l', 'L->L',
     'q->q', 'Q->Q',
     ('e->e', (None, 'my_min_float(a, b)', None, None)),
     ('f->f', (None, 'my_min_float(a, b)', None, None)),
     ('d->d', (None, 'my_min_float(a, b)', None, None))),
    ('min_max_st<type_in0_raw>(in0)', 'my_min(a, b)', 'out0 = a.value',
     'min_max_st<type_in0_raw>'),
    None, _min_max_preamble)


_amax = create_reduction_func(
    'cupy_max',
    ('?->?', 'b->b', 'B->B', 'h->h', 'H->H', 'i->i', 'I->I', 'l->l', 'L->L',
     'q->q', 'Q->Q',
     ('e->e', (None, 'my_max_float(a, b)', None, None)),
     ('f->f', (None, 'my_max_float(a, b)', None, None)),
     ('d->d', (None, 'my_max_float(a, b)', None, None))),
    ('min_max_st<type_in0_raw>(in0)', 'my_max(a, b)', 'out0 = a.value',
     'min_max_st<type_in0_raw>'),
    None, _min_max_preamble)


nanmin = create_reduction_func(
    'cupy_nanmin',
    ('?->?', 'b->b', 'B->B', 'h->h', 'H->H', 'i->i', 'I->I', 'l->l', 'L->L',
     'q->q', 'Q->Q', 'e->e', 'f->f', 'd->d'),
    ('min_max_st<type_in0_raw>(in0)', 'my_min(a, b)', 'out0 = a.value',
     'min_max_st<type_in0_raw>'),
    None, _min_max_preamble)


nanmax = create_reduction_func(
    'cupy_nanmax',
    ('?->?', 'b->b', 'B->B', 'h->h', 'H->H', 'i->i', 'I->I', 'l->l', 'L->L',
     'q->q', 'Q->Q', 'e->e', 'f->f', 'd->d'),
    ('min_max_st<type_in0_raw>(in0)', 'my_max(a, b)', 'out0 = a.value',
     'min_max_st<type_in0_raw>'),
    None, _min_max_preamble)


cdef _argmin = create_reduction_func(
    'cupy_argmin',
    ('?->q', 'B->q', 'h->q', 'H->q', 'i->q', 'I->q', 'l->q', 'L->q',
     'q->q', 'Q->q',
     ('e->q', (None, 'my_argmin_float(a, b)', None, None)),
     ('f->q', (None, 'my_argmin_float(a, b)', None, None)),
     ('d->q', (None, 'my_argmin_float(a, b)', None, None))),
    ('min_max_st<type_in0_raw>(in0, _J)', 'my_argmin(a, b)', 'out0 = a.index',
     'min_max_st<type_in0_raw>'),
    None, _min_max_preamble)


cdef _argmax = create_reduction_func(
    'cupy_argmax',
    ('?->q', 'B->q', 'h->q', 'H->q', 'i->q', 'I->q', 'l->q', 'L->q',
     'q->q', 'Q->q',
     ('e->q', (None, 'my_argmax_float(a, b)', None, None)),
     ('f->q', (None, 'my_argmax_float(a, b)', None, None)),
     ('d->q', (None, 'my_argmax_float(a, b)', None, None))),
    ('min_max_st<type_in0_raw>(in0, _J)', 'my_argmax(a, b)', 'out0 = a.index',
     'min_max_st<type_in0_raw>'),
    None, _min_max_preamble)


# -----------------------------------------------------------------------------
# Array creation routines
# -----------------------------------------------------------------------------

cpdef ndarray array(obj, dtype=None, bint copy=True, Py_ssize_t ndmin=0):
    # TODO(beam2d): Support order and subok options
    cdef Py_ssize_t nvidem
    cdef ndarray a, src
    if isinstance(obj, ndarray):
        src = obj
        if dtype is None:
            dtype = src.dtype
        dev = src.data.device
        if dev is None or dev.id == device.get_device_id():
            a = src.astype(dtype, copy=copy)
        else:
            a = src.copy().astype(dtype, copy=False)

        ndim = a._shape.size()
        if ndmin > ndim:
            if a is obj:
                # When `copy` is False, `a` is same as `obj`.
                a = a.view()
            a.shape = (1,) * (ndmin - ndim) + a.shape
    else:
<<<<<<< HEAD
        a_cpu = numpy.array(obj, dtype=dtype, copy=False, ndmin=ndmin)
        dtype = a_cpu.dtype
        if dtype.char not in '?bhilqBHILQefd':
            raise ValueError('Unsupported dtype %s' % dtype)
        a = ndarray(a_cpu.shape, dtype=dtype)
        mem = pinned_memory.alloc_pinned_memory(a.nbytes)
        src_cpu = numpy.frombuffer(mem, a_cpu.dtype,
                                   a_cpu.size).reshape(a_cpu.shape)
        src_cpu[...] = a_cpu
        stream = cuda.Stream.null
        a.set(src_cpu, stream)
        pinned_memory._add_to_watch_list(stream.record(), mem)
    return a
=======
        a_cpu = numpy.array(obj, dtype=dtype, copy=False, order='C',
                            ndmin=ndmin)
        a_dtype = a_cpu.dtype
        if a_dtype.char not in '?bhilqBHILQefd':
            raise ValueError('Unsupported dtype %s' % a_dtype)
        a = ndarray(a_cpu.shape, dtype=a_dtype)
        if a_cpu.ndim == 0:
            a.fill(a_cpu[()])
            return a
        a.data.copy_from_host(a_cpu.ctypes.get_as_parameter(), a.nbytes)
        return a
>>>>>>> 65a42fec


cpdef ndarray ascontiguousarray(ndarray a, dtype=None):
    if dtype is None:
        if a._c_contiguous:
            return a
        dtype = a.dtype
    else:
        dtype = numpy.dtype(dtype)
        if a._c_contiguous and dtype == a.dtype:
            return a

    newarray = ndarray(a.shape, dtype)
    elementwise_copy(a, newarray)
    return newarray


cpdef ndarray asfortranarray(ndarray a, dtype=None):
    cdef ndarray newarray
    cdef int m, n

    if dtype is None:
        if a._f_contiguous:
            return a
        dtype = a.dtype
    else:
        dtype = numpy.dtype(dtype)
        if a._f_contiguous and dtype == a.dtype:
            return a

    newarray = ndarray(a.shape, dtype, order='F')
    if (a.flags.c_contiguous and
            (a.dtype == numpy.float32 or a.dtype == numpy.float64) and
            a.ndim == 2 and dtype == a.dtype):
        m, n = a.shape
        if a.dtype == numpy.float32:
            cuda.cublas.sgeam(
                cuda.Device().cublas_handle,
                1,  # transpose a
                1,  # transpose newarray
                m, n, 1., a.data.ptr, n, 0., a.data.ptr, n,
                newarray.data.ptr, m)
        elif a.dtype == numpy.float64:
            cuda.cublas.dgeam(
                cuda.Device().cublas_handle,
                1,  # transpose a
                1,  # transpose newarray
                m, n, 1., a.data.ptr, n, 0., a.data.ptr, n,
                newarray.data.ptr, m)
        return newarray
    else:
        elementwise_copy(a, newarray)
        return newarray


# -----------------------------------------------------------------------------
# Array manipulation routines
# -----------------------------------------------------------------------------

cpdef ndarray rollaxis(ndarray a, Py_ssize_t axis, Py_ssize_t start=0):
    cdef Py_ssize_t i, ndim=a.ndim
    cdef vector.vector[Py_ssize_t] axes
    if axis < 0:
        axis += ndim
    if start < 0:
        start += ndim
    if not (0 <= axis < ndim and 0 <= start <= ndim):
        raise ValueError('Axis out of range')
    if axis < start:
        start -= 1
    if axis == start:
        return a
    if ndim == 2:
        return a._transpose(axes)

    for i in range(ndim):
        axes.push_back(i)
    axes.erase(axes.begin() + axis)
    axes.insert(axes.begin() + start, axis)
    return a._transpose(axes)


def array_split(ndarray ary, indices_or_sections, int axis):

    cdef int i, ndim, size, each_size, index, prev, offset, stride
    cdef vector.vector[Py_ssize_t] shape

    ndim = ary.ndim
    if -ndim > axis or ndim <= axis:
        raise IndexError('Axis exceeds ndim')
    if axis < 0:
        axis += ndim
    size = ary._shape[axis]

    if numpy.isscalar(indices_or_sections):
        each_size = (size - 1) // indices_or_sections + 1
        indices = [i * each_size
                   for i in range(1, indices_or_sections)]
    else:
        indices = indices_or_sections

    if len(indices) == 0:
        return [ary]

    # Make a copy of shape for each view
    shape = ary._shape

    prev = 0
    ret = []
    stride = ary._strides[axis]
    for index in indices:
        shape[axis] = index - prev
        v = ary.view()
        v.data = ary.data + prev * stride
        v._set_shape_and_strides(shape, ary._strides)
        ret.append(v)

        prev = index

    shape[axis] = size - prev
    v = ary.view()
    v.data = ary.data + prev * stride
    v._set_shape_and_strides(shape, ary._strides)
    ret.append(v)

    return ret


cdef class broadcast:
    """Object that performs broadcasting.

    CuPy actually uses this class to support broadcasting in various
    operations. Note that this class does not provide an iterator.

    Args:
        arrays (tuple of arrays): Arrays to be broadcasted.

    Attributes:
        shape (tuple of ints): The broadcasted shape.
        nd (int): Number of dimensions of the broadcasted shape.
        size (int): Total size of the broadcasted shape.
        values (list of arrays): The broadcasted arrays.

    .. seealso:: :class:`numpy.broadcast`

    """

    cdef:
        readonly tuple values
        readonly tuple shape
        readonly Py_ssize_t size
        readonly Py_ssize_t nd

    def __init__(self, *arrays):
        cdef Py_ssize_t i, j, s, ss, a_ndim, a_sh
        cdef vector.vector[Py_ssize_t] shape, strides, r_shape, r_strides
        cdef vector.vector[vector.vector[Py_ssize_t]] shape_arr
        cdef ndarray a, view
        rev = slice(None, None, -1)

        self.nd = 0
        for x in arrays:
            if not isinstance(x, ndarray):
                continue
            a = x
            self.nd = max(self.nd, <Py_ssize_t>a._shape.size())
            r_shape.assign(a._shape.rbegin(), a._shape.rend())
            shape_arr.push_back(r_shape)

        r_shape.clear()
        for i in range(self.nd):
            ss = 0
            for j in range(<Py_ssize_t>shape_arr.size()):
                if i < <Py_ssize_t>shape_arr[j].size():
                    s = shape_arr[j][i]
                    ss = max(ss, s)
            r_shape.push_back(ss)

        shape.assign(r_shape.rbegin(), r_shape.rend())
        self.shape = tuple(shape)
        self.size = internal.prod_ssize_t(shape)

        broadcasted = []
        for x in arrays:
            if not isinstance(x, ndarray):
                broadcasted.append(x)
                continue
            a = x
            if internal.vector_equal(a._shape, shape):
                broadcasted.append(a)
                continue

            r_strides.assign(self.nd, <Py_ssize_t>0)
            a_ndim = a._shape.size()
            for i in range(a_ndim):
                a_sh = a._shape[a_ndim - i - 1]
                if a_sh == r_shape[i]:
                    r_strides[i] = a._strides[a_ndim - i - 1]
                elif a_sh != 1:
                    raise ValueError('Broadcasting failed')

            strides.assign(r_strides.rbegin(), r_strides.rend())
            view = a.view()
            view._set_shape_and_strides(shape, strides)
            broadcasted.append(view)

        self.values = tuple(broadcasted)


cpdef ndarray broadcast_to(ndarray array, shape):
    """Broadcast an array to a given shape.

    .. seealso::
        :func:`cupy.broadcast_to` for full documentation,
        :meth:`numpy.broadcast_to`

    """
    if array.ndim > len(shape):
        raise ValueError(
            'input operand has more dimensions than allowed by the axis '
            'remapping')

    strides = [0] * len(shape)
    for i in range(array.ndim):
        j = -i - 1
        sh = shape[j]
        a_sh = array.shape[j]
        if sh == a_sh:
            strides[j] = array._strides[j % array.ndim]
        elif a_sh != 1:
            raise ValueError('Broadcasting failed')

    view = array.view()
    view._set_shape_and_strides(shape, strides)
    return view


cpdef ndarray _repeat(ndarray a, repeats, axis=None):
    """Repeat arrays along an axis.

    Args:
        a (cupy.ndarray): Array to transform.
        repeats (int, list or tuple): The number of repeats.
        axis (int): The axis to repeat.

    Returns:
        cupy.ndarray: Transformed array with repeats.

    .. seealso:: :func:`numpy.repeat`

    """
    cdef ndarray ret
    if isinstance(repeats, int):
        if repeats < 0:
            raise ValueError(
                "'repeats' should not be negative: {}".format(repeats))
        if axis is None:
            a = a.reshape((-1, 1))
            ret = ndarray((a.size, repeats), dtype=a.dtype)
            if ret.size:
                ret[...] = a
            return ret.ravel()

        repeats = [repeats] * a._shape[axis % a._shape.size()]
    elif cpython.PySequence_Check(repeats):
        for rep in repeats:
            if rep < 0:
                raise ValueError(
                    "all elements of 'repeats' should not be negative: {}"
                    .format(repeats))
        if axis is None:
            raise ValueError(
                "'axis' should be specified if 'repeats' is sequence")
        if a.shape[axis] != len(repeats):
            raise ValueError(
                "'repeats' and 'axis' of 'a' should be same length: {} != {}"
                .format(a.shape[axis], len(repeats)))
    else:
        raise ValueError(
            "'repeats' should be int or sequence: {}".format(repeats))

    if axis < 0:
        axis += a.ndim

    ret_shape = list(a.shape)
    ret_shape[axis] = sum(repeats)
    ret = ndarray(ret_shape, dtype=a.dtype)
    a_index = [slice(None)] * len(ret_shape)
    ret_index = list(a_index)
    offset = 0
    for i in range(a._shape[axis]):
        if repeats[i] == 0:
            continue
        a_index[axis] = slice(i, i + 1)
        ret_index[axis] = slice(offset, offset + repeats[i])
        # convert to tuple because cupy has a indexing bug
        ret[tuple(ret_index)] = a[tuple(a_index)]
        offset += repeats[i]
    return ret


cpdef ndarray concatenate_method(tup, int axis):
    cdef int ndim
    cdef int i
    cdef ndarray a
    cdef bint have_same_types
    cdef vector.vector[Py_ssize_t] shape

    ndim = -1
    dtype = None
    have_same_types = True
    for o in tup:
        if not isinstance(o, ndarray):
            raise TypeError('Only cupy arrays can be concatenated')
        a = o
        if a.ndim == 0:
            raise TypeError('zero-dimensional arrays cannot be concatenated')
        if ndim == -1:
            ndim = a.ndim
            shape = a._shape
            if axis < 0:
                axis += ndim
            if axis < 0 or axis >= ndim:
                raise IndexError(
                    'axis {} out of bounds [0, {})'.format(axis, ndim))
            dtype = a.dtype
            continue

        have_same_types = have_same_types and (a.dtype == dtype)
        if a.ndim != ndim:
            raise ValueError(
                'All arrays to concatenate must have the same ndim')
        for i in range(ndim):
            if i != axis and shape[i] != a._shape[i]:
                raise ValueError(
                    'All arrays must have same shape except the axis to '
                    'concatenate')
        shape[axis] += a._shape[axis]

    if ndim == -1:
        raise ValueError('Cannot concatenate from empty tuple')

    if not have_same_types:
        dtype = numpy.find_common_type([a.dtype for a in tup], [])
    return concatenate(tup, axis, shape, dtype)


cpdef ndarray concatenate(tup, axis, shape, dtype):
    cdef ndarray a, x, ret
    cdef int i, j, base, cum, ndim
    cdef bint all_same_type, all_one_and_contiguous
    cdef Py_ssize_t[:] ptrs
    cdef int[:] cum_sizes
    cdef int[:, :] x_strides

    ret = ndarray(shape, dtype=dtype)

    if len(tup) > 3:
        all_same_type = True
        all_one_and_contiguous = True
        dtype = tup[0].dtype
        for a in tup:
            all_same_type = all_same_type and (a.dtype == dtype)
            all_one_and_contiguous = (
                all_one_and_contiguous and a._c_contiguous and
                a._shape[axis] == 1)

        if all_same_type:
            ptrs = numpy.ndarray(len(tup), numpy.int64)
            for i, a in enumerate(tup):
                ptrs[i] = a.data.ptr
            x = array(ptrs)

            if all_one_and_contiguous:
                base = internal.prod_ssize_t(shape[axis + 1:])
                _concatenate_kernel_one(x, base, ret)
            else:
                ndim = tup[0].ndim
                x_strides = numpy.ndarray((len(tup), ndim), numpy.int32)
                cum_sizes = numpy.ndarray(len(tup), numpy.int32)
                cum = 0
                for i, a in enumerate(tup):
                    for j in range(ndim):
                        x_strides[i, j] = a._strides[j]
                    cum_sizes[i] = cum
                    cum += a._shape[axis]

                _concatenate_kernel(
                    x, axis, len(shape), array(cum_sizes), array(x_strides),
                    ret)
            return ret

    skip = (slice(None),) * axis
    i = 0
    for a in tup:
        aw = a._shape[axis]
        ret[skip + (slice(i, i + aw),)] = a
        i += aw

    return ret

cdef _concatenate_kernel_one = ElementwiseKernel(
    'raw P x, int32 base',
    'T y',
    '''
    int middle = i / base;
    int top = middle / x.size();
    int array_ind = middle - top * x.size();
    int offset = i + (top - middle) * base;
    y = reinterpret_cast<T*>(x[array_ind])[offset];
    ''',
    'cupy_concatenate_one'
)


cdef _concatenate_kernel = ElementwiseKernel(
    '''raw P x, int32 axis, int32 ndim, raw int32 cum_sizes,
    raw int32 x_strides''',
    'T y',
    '''
    int axis_ind = _ind.get()[axis];
    int left = 0;
    int right = cum_sizes.size();

    while (left < right - 1) {
      int m = (left + right) / 2;
      if (axis_ind < cum_sizes[m]) {
        right = m;
      } else {
        left = m;
      }
    }

    int array_ind = left;
    axis_ind -= cum_sizes[left];
    char* ptr = reinterpret_cast<char*>(x[array_ind]);
    for (int j = ndim - 1; j >= 0; --j) {
      ptrdiff_t ind[] = {array_ind, j};
      ptrdiff_t offset;
      if (j == axis) {
        offset = axis_ind;
      } else {
        offset = _ind.get()[j];
      }
      ptr += x_strides[ind] * offset;
    }

    y = *reinterpret_cast<T*>(ptr);
    ''',
    'cupy_concatenate',
    reduce_dims=False
)


# -----------------------------------------------------------------------------
# Binary operations
# -----------------------------------------------------------------------------

cpdef _create_bit_op(name, op, no_bool, doc=''):
    types = () if no_bool else ('??->?',)
    return create_ufunc(
        'cupy_' + name,
        types + ('bb->b', 'BB->B', 'hh->h', 'HH->H', 'ii->i', 'II->I', 'll->l',
                 'LL->L', 'qq->q', 'QQ->Q'),
        'out0 = in0 %s in1' % op,
        doc=doc)


bitwise_and = _create_bit_op(
    'bitwise_and', '&', False,
    '''Computes the bitwise AND of two arrays elementwise.

    Only integer and boolean arrays are handled.

    .. seealso:: :data:`numpy.bitwise_and`

    ''')


bitwise_or = _create_bit_op(
    'bitwise_or', '|', False,
    '''Computes the bitwise OR of two arrays elementwise.

    Only integer and boolean arrays are handled.

    .. seealso:: :data:`numpy.bitwise_or`

    ''')


bitwise_xor = _create_bit_op(
    'bitwise_xor', '^', False,
    '''Computes the bitwise XOR of two arrays elementwise.

    Only integer and boolean arrays are handled.

    .. seealso:: :data:`numpy.bitwise_xor`

    ''')


invert = create_ufunc(
    'cupy_invert',
    (('?->?', 'out0 = !in0'), 'b->b', 'B->B', 'h->h', 'H->H', 'i->i', 'I->I',
     'l->l', 'L->L', 'q->q', 'Q->Q'),
    'out0 = ~in0',
    doc='''Computes the bitwise NOT of an array elementwise.

    Only integer and boolean arrays are handled.

    .. seealso:: :data:`numpy.invert`

    ''')


left_shift = _create_bit_op(
    'left_shift', '<<', True,
    '''Shifts the bits of each integer element to the left.

    Only integer arrays are handled.

    .. seealso:: :data:`numpy.left_shift`

    ''')


right_shift = _create_bit_op(
    'right_shift', '>>', True,
    '''Shifts the bits of each integer element to the right.

    Only integer arrays are handled

    .. seealso:: :data:`numpy.right_shift`

    ''')

# -----------------------------------------------------------------------------
# Indexing routines
# -----------------------------------------------------------------------------

cdef _take_kernel = ElementwiseKernel(
    'raw T a, S indices, int32 cdim, int32 rdim, int32 adim, S index_range',
    'T out',
    '''
      S wrap_indices = indices % index_range;
      if (wrap_indices < 0) wrap_indices += index_range;

      ptrdiff_t li = i / (rdim * cdim);
      ptrdiff_t ri = i % rdim;
      out = a[(li * adim + wrap_indices) * rdim + ri];
    ''',
    'cupy_take')


cdef _take_kernel_0axis = ElementwiseKernel(
    'raw T a, S indices, int32 rdim, S index_range',
    'T out',
    '''
      S wrap_indices = indices % index_range;
      if (wrap_indices < 0) wrap_indices += index_range;

      out = a[wrap_indices * rdim + i % rdim];
    ''',
    'cupy_take_0axis')


cdef _choose_kernel = ElementwiseKernel(
    'S a, raw T choices, int32 n_channel',
    'T y',
    'y = choices[i + n_channel * a]',
    'cupy_choose')


cdef _choose_clip_kernel = ElementwiseKernel(
    'S a, raw T choices, int32 n_channel, int32 n',
    'T y',
    '''
      S x = a;
      if (a < 0) {
        x = 0;
      } else if (a >= n) {
        x = n - 1;
      }
      y = choices[i + n_channel * x];
    ''',
    'cupy_choose_clip')


cdef _scatter_update_kernel = ElementwiseKernel(
    'T v, S indices, int32 cdim, int32 rdim, int32 adim',
    'raw T a',
    '''
      S wrap_indices = indices % adim;
      if (wrap_indices < 0) wrap_indices += adim;
      ptrdiff_t li = i / (rdim * cdim);
      ptrdiff_t ri = i % rdim;
      a[(li * adim + wrap_indices) * rdim + ri] = v;
    ''',
    'cupy_scatter_update')


cdef _scatter_add_kernel = ElementwiseKernel(
    'raw T v, S indices, int32 cdim, int32 rdim, int32 adim',
    'raw T a',
    '''
      S wrap_indices = indices % adim;
      if (wrap_indices < 0) wrap_indices += adim;
      ptrdiff_t li = i / (rdim * cdim);
      ptrdiff_t ri = i % rdim;
      atomicAdd(&a[(li * adim + wrap_indices) * rdim + ri], v[i]);
    ''',
    'cupy_scatter_add')


cdef _scatter_update_mask_kernel = ElementwiseKernel(
    'raw T v, bool mask, S mask_scanned',
    'T a',
    'if (mask) a = v[mask_scanned - 1]',
    'cupy_scatter_update_mask')


cdef _scatter_add_mask_kernel = ElementwiseKernel(
    'raw T v, bool mask, S mask_scanned',
    'T a',
    'if (mask) a = a + v[mask_scanned - 1]',
    'cupy_scatter_add_mask')


cdef _getitem_mask_kernel = ElementwiseKernel(
    'T a, bool mask, S mask_scanned',
    'raw T out',
    'if (mask) out[mask_scanned - 1] = a',
    'cupy_getitem_mask')


cpdef _prepare_mask_indexing_single(ndarray a, ndarray mask, int axis):
    cdef ndarray mask_scanned, mask_br, mask_br_scanned
    cdef int n_true
    cdef tuple lshape, rshape, out_shape

    lshape = a.shape[:axis]
    rshape = a.shape[axis + mask.ndim:]

    if mask.size == 0:
        masked_shape = lshape + (0,) + rshape
        mask_br = mask._reshape(masked_shape)
        return mask_br, mask_br, masked_shape

    # Get number of True in the mask to determine the shape of the array
    # after masking.
    if mask.size <= 2 ** 31 - 1:
        mask_type = numpy.int32
    else:
        mask_type = numpy.int64
    mask_scanned = scan(mask.astype(mask_type).ravel())  # starts with 1
    n_true = int(mask_scanned[-1])
    masked_shape = lshape + (n_true,) + rshape

    # When mask covers the entire array, broadcasting is not necessary.
    if mask.ndim == a.ndim and axis == 0:
        return mask, mask_scanned._reshape(mask._shape), masked_shape

    # The scan of the broadcasted array is used to index on kernel.
    mask_br = mask._reshape(
        axis * (1,) + mask.shape + (a.ndim - axis - mask.ndim) * (1,))
    mask_br = broadcast_to(mask_br, a.shape)
    if mask.size <= 2 ** 31 - 1:
        mask_type = numpy.int32
    else:
        mask_type = numpy.int64
    mask_br_scanned = scan(mask_br.astype(mask_type).ravel())
    mask_br_scanned = mask_br_scanned._reshape(mask_br._shape)
    return mask_br, mask_br_scanned, masked_shape


cpdef ndarray _getitem_mask_single(ndarray a, ndarray mask, int axis):
    cdef ndarray mask_scanned
    cdef tuple masked_shape

    mask, mask_scanned, masked_shape = _prepare_mask_indexing_single(
        a, mask, axis)
    out = ndarray(masked_shape, dtype=a.dtype)
    if out.size == 0:
        return out
    return _getitem_mask_kernel(a, mask, mask_scanned, out)


cpdef ndarray _take(ndarray a, indices, li=None, ri=None, ndarray out=None):
    # When li == ri, this function behaves similarly to np.take
    if a.ndim == 0:
        a = a[None]

    if li is None and ri is None:
        a = a.ravel()
        lshape = ()
        rshape = ()
        adim = 1
        index_range = a.size
    else:
        if not (-a.ndim <= li < a.ndim and -a.ndim <= ri < a.ndim):
            raise ValueError('Axis overrun')
        if a.ndim != 0:
            li %= a.ndim
            ri %= a.ndim

        lshape = a.shape[:li]
        rshape = a.shape[ri + 1:]
        adim = internal.prod(a.shape[li:ri + 1])
        index_range = adim

    if numpy.isscalar(indices):
        indices %= index_range
        if li is not None and ri is not None and li == ri:
            a = rollaxis(a, li)
        if out is None:
            return a[indices].copy()
        else:
            if out.dtype != a.dtype:
                raise TypeError('Output dtype mismatch')
            if out.shape != a.shape[1:]:
                raise ValueError('Output shape mismatch')
            out[()] = a[indices]
            return out
    elif not isinstance(indices, ndarray):
        indices = array(indices, dtype=int)

    out_shape = lshape + indices.shape + rshape
    if out is None:
        out = ndarray(out_shape, dtype=a.dtype)
    else:
        if out.dtype != a.dtype:
            raise TypeError('Output dtype mismatch')
        if out.shape != out_shape:
            raise ValueError('Output shape mismatch')

    cdim = indices.size
    rdim = internal.prod(rshape)
    indices = indices.reshape(
        (1,) * len(lshape) + indices.shape + (1,) * len(rshape))
    if (li == 0 and ri == 0) or (li is None and ri is None):
        return _take_kernel_0axis(
            a.reduced_view(), indices, rdim, index_range, out)
    else:
        return _take_kernel(
            a.reduced_view(), indices, cdim, rdim, adim, index_range, out)


cpdef _scatter_op_single(ndarray a, ndarray indices, v,
                         int li=0, int ri=0, op=''):
    # When op == 'update', this function behaves similarly to
    # a code below using NumPy under the condition that a = a._reshape(shape)
    # does not invoke copy.
    #
    # shape = a[:li] +\
    #     (numpy.prod(a[li:ri+1]),) + a[ri+1:]
    # a = a._reshape(shape)
    # slices = (slice(None),) * li + indices +\
    #     (slice(None),) * (a.ndim - indices.ndim - ri)
    # a[slices] = v
    cdef int ndim, adim, cdim, rdim
    cdef tuple a_shape, indices_shape, lshape, rshape, v_shape

    ndim = a._shape.size()

    if ndim == 0:
        raise ValueError("requires a.ndim >= 1")
    if not (-ndim <= li < ndim and -ndim <= ri < ndim):
        raise ValueError('Axis overrun')

    if not isinstance(v, ndarray):
        v = array(v, dtype=a.dtype)
    v = v.astype(a.dtype)

    a_shape = a.shape
    li %= ndim
    ri %= ndim

    lshape = a_shape[:li]
    rshape = a_shape[ri + 1:]
    adim = internal.prod(a_shape[li:ri + 1])

    indices_shape = indices.shape
    v_shape = lshape + indices_shape + rshape
    v = broadcast_to(v, v_shape)

    cdim = indices.size
    rdim = internal.prod(rshape)
    indices = indices._reshape(
        (1,) * len(lshape) + indices_shape + (1,) * len(rshape))
    indices = broadcast_to(indices, v_shape)

    if op == 'update':
        _scatter_update_kernel(
            v, indices, cdim, rdim, adim, a.reduced_view())
    elif op == 'add':
        # There is constraints on types because atomicAdd() in CUDA 7.5
        # only supports int32, uint32, uint64, and float32.
        if not issubclass(v.dtype.type,
                          (numpy.int32, numpy.float32,
                           numpy.uint32, numpy.uint64, numpy.ulonglong)):
            raise TypeError(
                'scatter_add only supports int32, float32, uint32, uint64 as '
                'data type')
        _scatter_add_kernel(
            v, indices, cdim, rdim, adim, a.reduced_view())
    else:
        raise ValueError('provided op is not supported')


cpdef _scatter_op_mask_single(ndarray a, ndarray mask, v, int axis, op):
    cdef ndarray mask_scanned
    cdef tuple masked_shape

    mask, mask_scanned, masked_shape = _prepare_mask_indexing_single(
        a, mask, axis)
    if internal.prod(masked_shape) == 0:
        return

    if not isinstance(v, ndarray):
        v = array(v, dtype=a.dtype)
    v = v.astype(a.dtype)
    # broadcast v to shape determined by the mask
    v = broadcast_to(v, masked_shape)

    if op == 'update':
        _scatter_update_mask_kernel(v, mask, mask_scanned, a)
    elif op == 'add':
        _scatter_add_mask_kernel(v, mask, mask_scanned, a)
    else:
        raise ValueError('provided op is not supported')


cpdef _scatter_op(ndarray a, slices, value, op):
    cdef Py_ssize_t i, ndim, n_newaxes, n_ellipses, ellipsis, axis
    cdef Py_ssize_t n_not_slice_none, mask_i
    cdef Py_ssize_t ellipsis_size
    cdef ndarray v, x, y, a_interm, reduced_idx
    cdef int li, ri

    if isinstance(slices, tuple):
        slices = list(slices)
    elif isinstance(slices, list):
        slices = list(slices)  # copy list
        if all([isinstance(s, int) for s in slices]):
            slices = [slices]
    else:
        slices = [slices]

    # Expand ellipsis into empty slices
    ellipsis = -1
    n_newaxes, n_ellipses = 0, 0
    for i, s in enumerate(slices):
        if s is None:
            n_newaxes += 1
        elif s is Ellipsis:
            n_ellipses += 1
            ellipsis = i
    ndim = a._shape.size()
    noneslices = [slice(None)]
    if n_ellipses > 0:
        if n_ellipses > 1:
            raise ValueError('Only one Ellipsis is allowed in index')
        ellipsis_size = ndim - (<Py_ssize_t>len(slices) - n_newaxes - 1)
        slices[ellipsis:ellipsis + 1] = noneslices * ellipsis_size

    slices += noneslices * (ndim - <Py_ssize_t>len(slices) + n_newaxes)

    if len(slices) > a.ndim + n_newaxes:
        raise IndexError('too many indices for array')

    # Check if advanced is true,
    # and convert list/NumPy arrays to cupy.ndarray
    advanced = False
    mask_exists = False
    for i, s in enumerate(slices):
        if isinstance(s, (list, numpy.ndarray)):
            is_list = isinstance(s, list)
            s = array(s)
            # handle the case when s is an empty list
            if is_list and s.size == 0:
                s = s.astype(numpy.int32)
            slices[i] = s
        if isinstance(s, ndarray):
            if issubclass(s.dtype.type, numpy.integer):
                advanced = True
            elif issubclass(s.dtype.type, numpy.bool_):
                mask_exists = True
            else:
                raise IndexError(
                    'arrays used as indices must be of integer or boolean '
                    'type. (actual: {})'.format(s.dtype.type))

    if mask_exists:
        n_not_slice_none = 0
        for i, s in enumerate(slices):
            if not isinstance(s, slice) or s != slice(None):
                n_not_slice_none += 1
                if issubclass(s.dtype.type, numpy.bool_):
                    mask_i = i
        if n_not_slice_none != 1:
            raise ValueError('currently, CuPy only supports slices that '
                             'consist of one boolean array.')
        _scatter_op_mask_single(a, slices[mask_i], value, mask_i, op)
        return

    if advanced:
        # split slices that can be handled by basic-indexing
        basic_slices = []
        adv_slices = []
        for i, s in enumerate(slices):
            if type(s) is slice:
                basic_slices.append(s)
                adv_slices.append(slice(None))
            elif s is None:
                basic_slices.append(None)
                adv_slices.append(slice(None))
            elif (isinstance(s, ndarray) and
                    issubclass(s.dtype.type, numpy.integer)):
                basic_slices.append(slice(None))
                adv_slices.append(s)
            elif isinstance(s, int):
                basic_slices.append(slice(None))
                scalar_array = ndarray((), dtype=numpy.int64)
                scalar_array.fill(s)
                adv_slices.append(scalar_array)
            else:
                raise IndexError(
                    'only integers, slices (`:`), ellipsis (`...`),'
                    'numpy.newaxis (`None`) and integer or'
                    'boolean arrays are valid indices')

        # check if this is a combination of basic and advanced indexing
        for s in basic_slices:
            if s is None or (isinstance(s, slice) and s != slice(None)):
                # returns a view of a
                a = a[tuple(basic_slices)]
                break

        arr_slices_mask = [not isinstance(s, slice) for s in adv_slices]
        if sum(arr_slices_mask) == 1:
            axis = arr_slices_mask.index(True)
            _scatter_op_single(a, adv_slices[axis], value,
                               li=axis, ri=axis, op=op)
            return

        # scatter_op with multiple integer arrays
        a_interm, reduced_idx, li, ri =\
            _prepare_multiple_array_indexing(a, adv_slices)
        _scatter_op_single(a_interm, reduced_idx, value, li=li, ri=ri, op=op)
        return

    if op == 'update':
        v = a[tuple(slices)]
        if isinstance(value, ndarray):
            y, x = broadcast(v, value).values
            if (internal.vector_equal(y._shape, x._shape) and
                    internal.vector_equal(y._strides, x._strides)):
                if y.data.ptr == x.data.ptr:
                    return  # Skip since x and y are the same array
                elif y._c_contiguous and x.dtype == y.dtype:
                    y.data.copy_from_device_async(x.data, x.nbytes,
                                                  cuda.Stream.null)
                    return
            elementwise_copy(x, y)
        else:
            v.fill(value)
    elif op == 'add':
        v = a[tuple(slices)]
        if not isinstance(value, ndarray):
            value = ndarray(value)
        y, x = broadcast(v, value).values
        elementwise_copy(x + y, y)
    else:
        raise ValueError('this op is not supported')


cpdef ndarray _diagonal(ndarray a, Py_ssize_t offset=0, Py_ssize_t axis1=0,
                        Py_ssize_t axis2=1):
    if axis1 < axis2:
        min_axis, max_axis = axis1, axis2
    else:
        min_axis, max_axis = axis2, axis1

    tr = list(six.moves.range(a.ndim))
    del tr[max_axis]
    del tr[min_axis]
    if offset >= 0:
        a = a.transpose(tr + [axis1, axis2])
    else:
        a = a.transpose(tr + [axis2, axis1])
        offset = -offset

    diag_size = max(0, min(a.shape[-2], a.shape[-1] - offset))
    ret_shape = a.shape[:-2] + (diag_size,)
    if diag_size == 0:
        return ndarray(ret_shape, dtype=a.dtype)

    a = a[..., :diag_size, offset:offset + diag_size]

    ret = a.view()
    ret._set_shape_and_strides(
        a.shape[:-2] + (diag_size,),
        a.strides[:-2] + (a.strides[-1] + a.strides[-2],))
    return ret


cpdef _prepare_multiple_array_indexing(ndarray a, list slices):
    # slices consist of either slice(None) or ndarray
    cdef int i, p, li, ri
    cdef ndarray take_idx, input_flat, out_flat, ret
    cdef tuple a_shape

    br = broadcast(*slices)
    slices = list(br.values)

    # check if transpose is necessasry
    # li:  index of the leftmost array in slices
    # ri:  index of the rightmost array in slices
    do_transpose = False
    prev_arr_i = None
    li = 0
    ri = 0
    for i, s in enumerate(slices):
        if isinstance(s, ndarray):
            if prev_arr_i is None:
                prev_arr_i = i
                li = i
            elif prev_arr_i is not None and i - prev_arr_i > 1:
                do_transpose = True
            else:
                prev_arr_i = i
                ri = i

    if do_transpose:
        transp_a = []
        transp_b = []
        slices_a = []
        slices_b = []

        for i, s in enumerate(slices):
            if isinstance(s, ndarray):
                transp_a.append(i)
                slices_a.append(s)
            else:
                transp_b.append(i)
                slices_b.append(s)
        a = a.transpose(*(transp_a + transp_b))
        slices = slices_a + slices_b
        li = 0
        ri = len(transp_a) - 1

    a_interm_shape = a.shape
    a_interm = a

    # build the strides
    strides = [1]
    for s in a.shape[ri:li:-1]:
        strides.insert(0, s * strides[0])

    # convert all negative indices to wrap_indices
    for i in range(li, ri+1):
        slices[i] %= a_interm_shape[i]

    flattened_indexes = [stride * s
                         for stride, s in zip(strides, slices[li:ri+1])]

    # do stack: flattened_indexes = stack(flattened_indexes, axis=0)
    concat_shape = (len(flattened_indexes),) + br.shape
    flattened_indexes = concatenate(
        [index._reshape((1,) + index.shape) for index in flattened_indexes],
        axis=0, shape=concat_shape, dtype=flattened_indexes[0].dtype)

    reduced_idx = _sum(flattened_indexes, axis=0)

    return a_interm, reduced_idx, li, ri


cpdef ndarray _getitem_multiple(ndarray a, list slices):
    cdef ndarray a_interm, reduced_idx, ret, ret_flat
    cdef tuple a_interm_shape, kern_input_shape, out_shape
    cdef int li, ri

    a_interm, reduced_idx, li, ri = _prepare_multiple_array_indexing(a, slices)

    a_interm_shape = a_interm.shape
    out_shape = a_interm_shape[:li] + reduced_idx.shape + a_interm_shape[ri+1:]
    ret_flat = _take(a_interm, reduced_idx.ravel(), li=li, ri=ri)
    ret = ret_flat._reshape(out_shape)
    return ret


# -----------------------------------------------------------------------------
# Linear algebra
# -----------------------------------------------------------------------------

cpdef ndarray dot(ndarray a, ndarray b, ndarray out=None):
    cdef Py_ssize_t a_ndim, b_ndim, a_axis, b_axis, n, m, k
    cdef bint input_a_is_vec, input_b_is_vec
    cdef vector.vector[Py_ssize_t] ret_shape
    cdef vector.vector[Py_ssize_t] shape

    a_ndim = a._shape.size()
    b_ndim = b._shape.size()

    if out is not None and numpy.result_type(a.dtype, b.dtype) != out.dtype:
        raise ValueError('Not supported dtype combination.')

    if a_ndim == 0 or b_ndim == 0:
        return multiply(a, b, out=out)

    input_a_is_vec = a_ndim == 1
    input_b_is_vec = b_ndim == 1
    if input_a_is_vec:
        shape.clear()
        shape.push_back(1)
        shape.push_back(a.size)
        a = a._reshape(shape)
        a_ndim = 2
    if input_b_is_vec:
        shape.clear()
        shape.push_back(b.size)
        shape.push_back(1)
        b = b._reshape(shape)
        b_ndim = 2

    a_axis = a_ndim - 1
    b_axis = b_ndim - 2

    if a._shape[a_axis] != b._shape[b_axis]:
        raise ValueError('Axis dimension mismatch')

    if a_axis:
        a = rollaxis(a, a_axis, 0)
    if b_axis:
        b = rollaxis(b, b_axis, 0)

    k = a._shape[0]
    if k != 0:
        m = b.size // k
        n = a.size // k
    else:
        # When k==0, the function must return a matrix filled with zero
        # like NumPy.
        m = 0
        n = 0

    if not input_a_is_vec:
        ret_shape.insert(ret_shape.end(), a._shape.begin() + 1, a._shape.end())
    if not input_b_is_vec:
        ret_shape.insert(ret_shape.end(), b._shape.begin() + 1, b._shape.end())
    if out is not None:
        if k != 0 and out.size != n * m:
            raise ValueError('Output array has an invalid size')
        if not out._c_contiguous:
            raise ValueError('Output array must be C-contiguous')

    return tensordot_core(a, b, out, n, m, k, ret_shape)


cpdef ndarray _get_all_addresses(size_t start_adr,
                                 vector.vector[size_t]& shape,
                                 vector.vector[size_t]& strides):
    idx = numpy.array([start_adr])
    for sh_, st_ in zip(shape, strides):
        idx = (idx[:, None] + (numpy.arange(sh_) * st_)[None, :]).ravel()
    idx = idx.astype(numpy.uintp)

    ret = ndarray((idx.size,), dtype=numpy.uintp)
    ret.set(idx)
    return ret


cdef ndarray _mat_ptrs(ndarray a):
    """Creates an array of pointers to matrices
    Args:
        a: A batch of matrices on GPU.
           shape: () -> one ptr
           shape: (A) -> one ptr to mat o size (A)
           shape: (A, B) -> one ptr to mat o size (A, B)
           shape: (A, B, C) -> A ptrs to mat o size (B, C)
           shape: (A_1, ..., A_N, B, C) -> A_1*...*A_N ptrs to mat of
                  size (B, C)
    Returns:
        GPU array of pointers to matrices.
    """
    cdef Py_ssize_t stride, ptr, pointer, i
    cdef ndarray ret
    if a.ndim <= 2:
        ret = ndarray((1,), dtype=numpy.uintp)
        ret.fill(a.data.ptr)
        return ret
    else:
        return _get_all_addresses(a.data.ptr, a.shape[:-2], a.strides[:-2])


cpdef ndarray matmul(ndarray a, ndarray b):
    """ Returns the matrix product of two arrays and is the implementation of
    the `@` operator introduced in Python 3.5 following PEP465.

    The main difference against cupy.dot are the handling of arrays with more
    than 2 dimensions. For more information see :func:`numpy.matmul`.

    .. note::
        Differences to numpy or missing features:

        Currently the output must be real (float16, float32, uint8, ...),
        complex64 and complex128 follow later. This means, that
        numpy.result_type(a.dtype, b.dtype) have to be real.

        The out array as input is currently not supported.

    Args:
        a (cupy.ndarray): The left argument.
        b (cupy.ndarray): The right argument.
        out (cupy.ndarray): Output array.

    .. seealso:: :func:`numpy.matmul`

    """
    # ToDo: Argument out=None is missing
    # ToDo: remove python object .shape
    # ToDo: remove python object .strides
    # ToDo: remove python object out_shape
    # ToDo: remove python object .reshape
    cdef Py_ssize_t i, n, m, ka, kb
    cdef int batchCount
    cdef ndarray out, ap, bp, outp

    ret_dtype = numpy.result_type(a.dtype, b.dtype)
    dtype = numpy.find_common_type((ret_dtype, 'f'), ())

    a = a.astype(dtype, copy=False)
    b = b.astype(dtype, copy=False)

    if a.ndim == 1:
        a = a.reshape(1, len(a))
        a_part_outshape = ()
    else:
        a_part_outshape = (a.shape[-2],)
    if b.ndim == 1:
        b = b.reshape(len(b), 1)
        b_part_outshape = ()
        ldout = 1
    else:
        b_part_outshape = b.shape[-1:]
        ldout = b.shape[-1]

    # expand dims
    if a.ndim < b.ndim:
        view = a.view()
        view._set_shape_and_strides(
            (1,) * (b.ndim - a.ndim) + a.shape,
            (0,) * (b.ndim - a.ndim) + a.strides)
        a = view
    elif a.ndim > b.ndim:
        view = b.view()
        view._set_shape_and_strides(
            (1,) * (a.ndim - b.ndim) + b.shape,
            (0,) * (a.ndim - b.ndim) + b.strides)
        b = view

    broatcast_pre_shape = numpy.maximum(a.shape[:-2], b.shape[:-2])

    out_shape = (*broatcast_pre_shape, *a_part_outshape, *b_part_outshape)

    a = ascontiguousarray(a, dtype=dtype)
    b = ascontiguousarray(b, dtype=dtype)

    # broadcast
    a_strides = list(a.strides)
    a_shape = list(a.shape)
    b_strides = list(b.strides)
    b_shape = list(b.shape)
    for i in range(len(a_strides) - 2):
        if a_shape[i] == 1 and broatcast_pre_shape[i] > 1:
            a_strides[i] = 0
            a_shape[i] = broatcast_pre_shape[i]
    for i in range(len(b_strides) - 2):
        if b_shape[i] == 1 and broatcast_pre_shape[i] > 1:
            b_strides[i] = 0
            b_shape[i] = broatcast_pre_shape[i]

    view = a.view()
    view._set_shape_and_strides(a_shape, a_strides)
    a = view
    view = b.view()
    view._set_shape_and_strides(b_shape, b_strides)
    b = view

    out = ndarray(out_shape, dtype=dtype)
    out.data.memset(0, out.nbytes)

    out_view = out.view()
    out_view_shape = out.shape
    out_view_strides = out.strides
    if a_part_outshape == ():
        out_view_shape += (1,)
        out_view_strides += (0,)
    if b_part_outshape == ():
        out_view_shape += (1,)
        out_view_strides += (0,)

    out_view._set_shape_and_strides(out_view_shape, out_view_strides)

    # (A B)^T = B^T A^T
    a, b = b, a

    lda = a.shape[-1]
    ldb = b.shape[-1]

    *la, ka, n = a.shape
    *lb, m, kb = b.shape

    assert ka == kb
    for la_, lb_ in zip(la, lb):
        assert la_ == lb_ or la_ == 1 or lb_ == 1

    batchCount = 1  # batchCount = numpy.prod(la)
    for i in la:
        batchCount *= i

    ap = _mat_ptrs(a)
    bp = _mat_ptrs(b)
    outp = _mat_ptrs(out_view)

    if dtype == numpy.float32:
        cuda.cublas.sgemmBatched(
            cuda.Device().cublas_handle,
            0,  # transa
            0,  # transb
            n, m, ka, 1.0,
            ap.data.ptr, lda,
            bp.data.ptr, ldb,
            0.0, outp.data.ptr, ldout, batchCount)
    elif dtype == numpy.float64:
        cuda.cublas.dgemmBatched(
            cuda.Device().cublas_handle,
            0,  # transa
            0,  # transb
            n, m, ka, 1.0,
            ap.data.ptr, lda,
            bp.data.ptr, ldb,
            0.0, outp.data.ptr, ldout, batchCount)
    # elif dtype == numpy.complex64:
    #     cuda.cublas.cgemmBatched(
    #         cuda.Device().cublas_handle,
    #         0,  # transa
    #         0,  # transb
    #         n, m, ka, 1,
    #         ap.data.ptr, lda,
    #         bp.data.ptr, ldb,
    #         0, outp.data.ptr, ldout, batchCount)
    # elif dtype == numpy.complex128:
    #     cuda.cublas.zgemmBatched(
    #         cuda.Device().cublas_handle,
    #         0,  # transa
    #         0,  # transb
    #         n, m, ka, 1,
    #         ap.data.ptr, lda,
    #         bp.data.ptr, ldb,
    #         0, outp.data.ptr, ldout, batchCount)
    else:
        raise TypeError(dtype, a.dtype, b.dtype)

    if dtype == ret_dtype:
        return out
    else:
        ret = ndarray(out_shape, ret_dtype)
        elementwise_copy(out, ret)
        return ret


cdef _cuda_runtime_version = None


cpdef ndarray tensordot_core(
        ndarray a, ndarray b, ndarray out, Py_ssize_t n, Py_ssize_t m,
        Py_ssize_t k, vector.vector[Py_ssize_t] ret_shape):
    cdef vector.vector[Py_ssize_t] shape
    cdef int inca, incb, transa, transb, lda, ldb
    cdef Py_ssize_t mode, handle
    cdef str dtype, ret_dtype
    cdef bint use_sgemmEx
    ret_dtype = a.dtype.char
    if ret_dtype != b.dtype.char:
        ret_dtype = numpy.find_common_type((ret_dtype, b.dtype), ()).char

    if not a.size or not b.size:
        if out is None:
            out = ndarray(ret_shape, dtype=ret_dtype)
        out.fill(0)
        return out

    global _cuda_runtime_version
    if _cuda_runtime_version is None:
        _cuda_runtime_version = runtime.runtimeGetVersion()

    use_sgemmEx = (_cuda_runtime_version >= 7500 and
                   a.dtype == 'e' and b.dtype == 'e' and
                   (ret_dtype == 'e' or ret_dtype == 'f'))

    if use_sgemmEx or ret_dtype == 'f' or ret_dtype == 'd':
        dtype = ret_dtype
    else:
        dtype = numpy.find_common_type((ret_dtype, 'f'), ()).char

    if not use_sgemmEx:
        a = a.astype(dtype, copy=False)
        b = b.astype(dtype, copy=False)

    if out is None:
        out = ndarray(ret_shape, dtype)
        if dtype == ret_dtype:
            ret = out
        else:
            ret = ndarray(ret_shape, ret_dtype)
    else:
        ret = out
        if out.dtype != dtype:
            out = ndarray(ret_shape, dtype)

    if m == 1 and n == 1:
        (a.ravel() * b.ravel()).sum(out=out.reshape(()))
        if out is not ret:
            elementwise_copy(out, ret)
        return ret

    # It copies the operands if needed
    if a._shape.size() != 2 or a._shape[0] != k or a._shape[1] != n:
        shape.clear()
        shape.push_back(k)
        shape.push_back(n)
        a = a._reshape(shape)
    if b._shape.size() != 2 or b._shape[0] != k or b._shape[1] != m:
        shape.clear()
        shape.push_back(k)
        shape.push_back(m)
        b = b._reshape(shape)
    c = out
    if c._shape.size() != 2 or c._shape[0] != n or c._shape[1] != m:
        c = c.view()
        c.shape = (n, m)

    # Be careful that cuBLAS uses the FORTRAN-order matrix representation.
    handle = device.get_cublas_handle()
    # Matrix-Matrix product A^T * B
    # c is C-contiguous while cuBLAS assumes F-contiguous inputs, so we
    # compute C^T = B^T * A here.
    a, transa, lda = _mat_to_cublas_contiguous(a, 0)
    b, transb, ldb = _mat_to_cublas_contiguous(b, 1)
    if use_sgemmEx:
        Ctype = runtime.CUDA_R_16F if c.dtype == 'e' else runtime.CUDA_R_32F
        cublas.sgemmEx(
            handle, transb, transa, m, n, k, 1, b.data.ptr, runtime.CUDA_R_16F,
            ldb, a.data.ptr, runtime.CUDA_R_16F, lda, 0, c.data.ptr, Ctype, m)
    elif dtype == 'f':
        cublas.sgemm(handle, transb, transa, m, n, k, 1, b.data.ptr, ldb,
                     a.data.ptr, lda, 0, c.data.ptr, m)
    elif dtype == 'd':
        cublas.dgemm(handle, transb, transa, m, n, k, 1, b.data.ptr, ldb,
                     a.data.ptr, lda, 0, c.data.ptr, m)

    if out is not ret:
        elementwise_copy(out, ret)
    return ret


@cython.profile(False)
cpdef inline tuple _mat_to_cublas_contiguous(ndarray a, Py_ssize_t trans):
    assert a.ndim == 2
    if a._f_contiguous:
        # builtin max function is not used for Cython 0.23
        lda = a._strides[1] // a.itemsize
        if lda < a._shape[0]:
            lda = a._shape[0]
        return a, trans, lda
    if not a._c_contiguous:
        a = a.copy()
    return a, 1 - trans, a._strides[0] // a.itemsize


@cython.profile(False)
cpdef inline tuple _to_cublas_vector(ndarray a, Py_ssize_t rundim):
    if a._strides[rundim] < 0:
        return a.copy(), 1
    else:
        return a, a._strides[rundim] // a.itemsize

# -----------------------------------------------------------------------------
# Logic functions
# -----------------------------------------------------------------------------

cpdef create_comparison(name, op, doc=''):
    return create_ufunc(
        'cupy_' + name,
        ('??->?', 'bb->?', 'BB->?', 'hh->?', 'HH->?', 'ii->?', 'II->?',
         'll->?', 'LL->?', 'qq->?', 'QQ->?', 'ee->?', 'ff->?', 'dd->?'),
        'out0 = in0 %s in1' % op,
        doc=doc)


greater = create_comparison(
    'greater', '>',
    '''Tests elementwise if ``x1 > x2``.

    .. seealso:: :data:`numpy.greater`

    ''')


greater_equal = create_comparison(
    'greater_equal', '>=',
    '''Tests elementwise if ``x1 >= x2``.

    .. seealso:: :data:`numpy.greater_equal`

    ''')


less = create_comparison(
    'less', '<',
    '''Tests elementwise if ``x1 < x2``.

    .. seealso:: :data:`numpy.less`

    ''')


less_equal = create_comparison(
    'less_equal', '<=',
    '''Tests elementwise if ``x1 <= x2``.

    .. seealso:: :data:`numpy.less_equal`

    ''')


equal = create_comparison(
    'equal', '==',
    '''Tests elementwise if ``x1 == x2``.

    .. seealso:: :data:`numpy.equal`

    ''')


not_equal = create_comparison(
    'not_equal', '!=',
    '''Tests elementwise if ``x1 != x2``.

    .. seealso:: :data:`numpy.equal`

    ''')


_all = create_reduction_func(
    'cupy_all',
    ('?->?', 'B->?', 'h->?', 'H->?', 'i->?', 'I->?', 'l->?', 'L->?',
     'q->?', 'Q->?', 'e->?', 'f->?', 'd->?'),
    ('in0', 'a & b', 'out0 = a', 'bool'),
    'true', '')


_any = create_reduction_func(
    'cupy_any',
    ('?->?', 'B->?', 'h->?', 'H->?', 'i->?', 'I->?', 'l->?', 'L->?',
     'q->?', 'Q->?', 'e->?', 'f->?', 'd->?'),
    ('in0', 'a | b', 'out0 = a', 'bool'),
    'false', '')


# -----------------------------------------------------------------------------
# Mathematical functions
# -----------------------------------------------------------------------------

_sum = create_reduction_func(
    'cupy_sum',
    ('?->l', 'B->L', 'h->l', 'H->L', 'i->l', 'I->L', 'l->l', 'L->L',
     'q->q', 'Q->Q',
     ('e->e', (None, None, None, 'float')),
     'f->f', 'd->d'),
    ('in0', 'a + b', 'out0 = a', None), 0)


_prod = create_reduction_func(
    'cupy_prod',
    ['?->l', 'B->L', 'h->l', 'H->L', 'i->l', 'I->L', 'l->l', 'L->L',
     'q->q', 'Q->Q',
     ('e->e', (None, None, None, 'float')),
     'f->f', 'd->d'],
    ('in0', 'a * b', 'out0 = a', None), 1)


cdef create_arithmetic(name, op, boolop, doc):
    return create_ufunc(
        'cupy_' + name,
        (('??->?', 'out0 = in0 %s in1' % boolop),
         'bb->b', 'BB->B', 'hh->h', 'HH->H', 'ii->i', 'II->I', 'll->l',
         'LL->L', 'qq->q', 'QQ->Q', 'ee->e', 'ff->f', 'dd->d'),
        'out0 = in0 %s in1' % op,
        doc=doc)


add = create_arithmetic(
    'add', '+', '|',
    '''Adds two arrays elementwise.

    .. seealso:: :data:`numpy.add`

    ''')


negative = create_ufunc(
    'cupy_negative',
    (('?->?', 'out0 = !in0'),
     'b->b', 'B->B', 'h->h', 'H->H', 'i->i', 'I->I', 'l->l', 'L->L',
     'q->q', 'Q->Q', 'e->e', 'f->f', 'd->d'),
    'out0 = -in0',
    doc='''Takes numerical negative elementwise.

    .. seealso:: :data:`numpy.negative`

    ''')


multiply = create_arithmetic(
    'multiply', '*', '&',
    '''Multiplies two arrays elementwise.

    .. seealso:: :data:`numpy.multiply`

    ''')


divide = create_ufunc(
    'cupy_divide',
    ('bb->b', 'BB->B', 'hh->h', 'HH->H', 'ii->i', 'II->I', 'll->l', 'LL->L',
     'qq->q', 'QQ->Q',
     ('ee->e', 'out0 = in0 / in1'),
     ('ff->f', 'out0 = in0 / in1'),
     ('dd->d', 'out0 = in0 / in1')),
    'out0 = in1 == 0 ? 0 : floor((double)in0 / (double)in1)',
    doc='''Divides arguments elementwise.

    .. seealso:: :data:`numpy.divide`

    ''')


power = create_ufunc(
    'cupy_power',
    ('bb->b', 'BB->B', 'hh->h', 'HH->H', 'ii->i', 'II->I', 'll->l', 'LL->L',
     'qq->q', 'QQ->Q',
     ('ee->e', 'out0 = powf(in0, in1)'),
     ('ff->f', 'out0 = powf(in0, in1)'),
     ('dd->d', 'out0 = pow(in0, in1)')),
    'out0 = rint(pow((double)in0, (double)in1))',
    doc='''Computes ``x1 ** x2`` elementwise.

    .. seealso:: :data:`numpy.power`

    ''')


subtract = create_arithmetic(
    'subtract', '-', '^',
    '''Subtracts arguments elementwise.

    .. seealso:: :data:`numpy.subtract`

    ''')


true_divide = create_ufunc(
    'cupy_true_divide',
    ('bb->d', 'BB->d', 'hh->d', 'HH->d', 'ii->d', 'II->d', 'll->d', 'LL->d',
     'qq->d', 'QQ->d', 'ee->e', 'ff->f', 'dd->d'),
    'out0 = (out0_type)in0 / (out0_type)in1',
    doc='''Elementwise true division (i.e. division as floating values).

    .. seealso:: :data:`numpy.true_divide`

    ''')


if six.PY3:
    divide = true_divide


floor_divide = create_ufunc(
    'cupy_floor_divide',
    ('bb->b', 'BB->B', 'hh->h', 'HH->H', 'ii->i', 'II->I', 'll->l', 'LL->L',
     'qq->q', 'QQ->Q', 'ee->e', 'ff->f', 'dd->d'),
    'out0 = _floor_divide(in0, in1)',
    doc='''Elementwise floor division (i.e. integer quotient).

    .. seealso:: :data:`numpy.floor_divide`

    ''')


remainder = create_ufunc(
    'cupy_remainder',
    ('bb->b', 'BB->B', 'hh->h', 'HH->H', 'ii->i', 'II->I', 'll->l', 'LL->L',
     'qq->q', 'QQ->Q',
     ('ee->e', 'out0 = in0 - _floor_divide(in0, in1) * in1'),
     ('ff->f', 'out0 = in0 - _floor_divide(in0, in1) * in1'),
     ('dd->d', 'out0 = in0 - _floor_divide(in0, in1) * in1')),
    'out0 = (in0 - _floor_divide(in0, in1) * in1) * (in1 != 0)',
    doc='''Computes the remainder of Python division elementwise.

    .. seealso:: :data:`numpy.remainder`

    ''')


absolute = create_ufunc(
    'cupy_absolute',
    (('?->?', 'out0 = in0'),
     'b->b', ('B->B', 'out0 = in0'), 'h->h', ('H->H', 'out0 = in0'),
     'i->i', ('I->I', 'out0 = in0'), 'l->l', ('L->L', 'out0 = in0'),
     'q->q', ('Q->Q', 'out0 = in0'),
     ('e->e', 'out0 = fabsf(in0)'),
     ('f->f', 'out0 = fabsf(in0)'),
     ('d->d', 'out0 = fabs(in0)')),
    'out0 = in0 > 0 ? in0 : -in0',
    doc='''Elementwise absolute value function.

    .. seealso:: :data:`numpy.absolute`

    ''')


sqrt = create_ufunc(
    'cupy_sqrt',
    ('e->e', 'f->f', 'd->d'),
    'out0 = sqrt(in0)')


_clip = create_ufunc(
    'cupy_clip',
    ('???->?', 'bbb->b', 'BBB->B', 'hhh->h', 'HHH->H', 'iii->i', 'III->I',
     'lll->l', 'LLL->L', 'qqq->q', 'QQQ->Q', 'eee->e', 'fff->f', 'ddd->d'),
    'out0 = in0 < in1 ? in1 : (in0 > in2 ? in2 : in0)')


# -----------------------------------------------------------------------------
# Statistics
# -----------------------------------------------------------------------------

cpdef ndarray _var(ndarray a, axis=None, dtype=None, out=None, ddof=0,
                   keepdims=False):
    if axis is None:
        axis = tuple(range(a.ndim))
    if not isinstance(axis, tuple):
        axis = (axis,)

    if dtype is None and issubclass(a.dtype.type,
                                    (numpy.integer, numpy.bool_)):
        dtype = 'd'

    shape = a.shape
    items = 1
    for ax in axis:
        items *= shape[ax]
    alpha = 1. / max(items - ddof, 0)
    arrmean = a.mean(axis=axis, dtype=dtype, keepdims=True)
    if out is None:
        return _var_core(a, arrmean, alpha, axis=axis, keepdims=keepdims)
    else:
        return _var_core_out(
            a, arrmean, alpha, out, axis=axis, keepdims=keepdims)


cpdef _std(a, axis=None, dtype=None, out=None, ddof=0, keepdims=False):
    ret = _var(a, axis=axis, dtype=dtype, ddof=ddof, keepdims=keepdims)
    return sqrt(ret, dtype=dtype, out=out)


cdef _var_core = ReductionKernel(
    'S x, T mean, T alpha', 'T out',
    '(x - mean) * (x - mean)',
    'a + b', 'out = alpha * a', '0', '_var_core')

cdef _var_core_out = ReductionKernel(
    'S x, T mean, T alpha', 'U out',
    '(x - mean) * (x - mean)',
    'a + b', 'out = alpha * a', '0', '_var_core')

# TODO(okuta) needs cast
cdef _mean = create_reduction_func(
    'cupy_mean',
    ('?->d', 'B->d', 'h->d', 'H->d', 'i->d', 'I->d', 'l->d', 'L->d',
     'q->d', 'Q->d',
     ('e->e', (None, None, None, 'float')),
     'f->f', 'd->d'),
    ('in0', 'a + b', 'out0 = a / (_in_ind.size() / _out_ind.size())', None))


# -----------------------------------------------------------------------------
# scan
# -----------------------------------------------------------------------------

@util.memoize(for_each_device=True)
def _inclusive_scan_kernel(dtype, block_size):
    """return Prefix Sum(Scan) cuda kernel

    e.g
    if blocksize * 2 >= len(src)
    src [1, 2, 3, 4]
    dst [1, 3, 6, 10]

    if blocksize * 2 < len(src)
    block_size: 2
    src [1, 2, 3, 4, 5, 6]
    dst [1, 3, 6, 10, 5, 11]

    Args:
        dtype: src, dst array type
        block_size: block_size

    Returns:
         cupy.cuda.Function: cuda function
    """

    name = "inclusive_scan_kernel"
    dtype = _get_typename(dtype)
    source = string.Template("""
    extern "C" __global__ void ${name}(const CArray<${dtype}, 1> src,
        CArray<${dtype}, 1> dst){
        long long n = src.size();
        extern __shared__ ${dtype} temp[];
        unsigned int thid = threadIdx.x;
        unsigned int block = 2 * blockIdx.x * blockDim.x;

        unsigned int idx0 = thid + block;
        unsigned int idx1 = thid + blockDim.x + block;

        temp[thid] = (idx0 < n) ? src[idx0] : (${dtype})0;
        temp[thid + blockDim.x] = (idx1 < n) ? src[idx1] : (${dtype})0;
        __syncthreads();

        for(int i = 1; i <= ${block_size}; i <<= 1){
            int index = (threadIdx.x + 1) * i * 2 - 1;
            if (index < (${block_size} << 1)){
                temp[index] = temp[index] + temp[index - i];
            }
            __syncthreads();
        }

        for(int i = ${block_size} >> 1; i > 0; i >>= 1){
            int index = (threadIdx.x + 1) * i * 2 - 1;
            if(index + i < (${block_size} << 1)){
                temp[index + i] = temp[index + i] + temp[index];
            }
            __syncthreads();
        }

        if(idx0 < n){
            dst[idx0] = temp[thid];
        }
        if(idx1 < n){
            dst[idx1] = temp[thid + blockDim.x];
        }
    }
    """).substitute(name=name, dtype=dtype, block_size=block_size)
    module = compile_with_cache(source)
    return module.get_function(name)


@util.memoize(for_each_device=True)
def _add_scan_blocked_sum_kernel(dtype):
    name = "add_scan_blocked_sum_kernel"
    dtype = _get_typename(dtype)
    source = string.Template("""
    extern "C" __global__ void ${name}(CArray<${dtype}, 1> src_dst){
        long long n = src_dst.size();
        unsigned int idxBase = (blockDim.x + 1) * (blockIdx.x + 1);
        unsigned int idxAdded = idxBase + threadIdx.x;
        unsigned int idxAdd = idxBase - 1;

        if(idxAdded < n){
            src_dst[idxAdded] += src_dst[idxAdd];
        }
    }
    """).substitute(name=name, dtype=dtype)
    module = compile_with_cache(source)
    return module.get_function(name)


@util.memoize(for_each_device=True)
def _nonzero_1d_kernel(src_dtype, index_dtype):
    name = "nonzero_1d_kernel"
    src_dtype = _get_typename(src_dtype)
    index_dtype = _get_typename(index_dtype)

    source = string.Template("""
    extern "C" __global__ void ${name}(const CArray<${src_dtype}, 1> src,
        const CArray<${index_dtype}, 1> scaned_index,
        CArray<${index_dtype}, 1> dst){
        int thid = blockIdx.x * blockDim.x + threadIdx.x;
        ptrdiff_t n = src.size();
        if (thid < n){
            if (src[thid] != 0){
                dst[scaned_index[thid] - 1] = thid;
            }
        }
    }
    """).substitute(name=name, src_dtype=src_dtype, index_dtype=index_dtype)
    module = compile_with_cache(source)
    return module.get_function(name)


@util.memoize(for_each_device=True)
def _nonzero_kernel(src_dtype, src_ndim, index_dtype, dst_dtype):
    name = "nonzero_kernel"
    src_dtype = _get_typename(src_dtype)
    index_dtype = _get_typename(index_dtype)
    dst_dtype = _get_typename(dst_dtype)

    source = string.Template("""
        extern "C" __global__ void ${name}(const CArray<${src_dtype}, 1> src,
            CIndexer<${src_ndim}> shape,
            const CArray<${index_dtype}, 1> scaned_index,
            CArray<${dst_dtype}, 1> dst){

            int thid = blockIdx.x * blockDim.x + threadIdx.x;

            if (thid < src.size()){
                if (src[thid] != 0){
                    ${index_dtype} idx = scaned_index[thid] - 1;
                    int s = shape.size();

                    shape.set(thid);

                    for(int i = 0; i < ${src_ndim}; i++){
                        dst[idx * ${src_ndim} + i] = shape.get()[i];
                    }
                }
            }
        }
        """).substitute(name=name, src_dtype=src_dtype,
                        src_ndim=src_ndim, index_dtype=index_dtype,
                        dst_dtype=dst_dtype)
    module = compile_with_cache(source)
    return module.get_function(name)


def scan(a, out=None):
    """Return the prefix sum(scan) of the elements.

    Args:
        a (cupy.ndarray): input array.
        out (cupy.ndarray): Alternative output array in which to place
         the result. The same size and same type as the input array(a).

    Returns:
        cupy.ndarray: A new array holding the result is returned.

    """
    if a.ndim != 1:
        raise TypeError("Input array should be 1D array.")

    block_size = 256

    if out is None:
        out = ndarray(a.shape, dtype=a.dtype)
    else:
        if a.size != out.size:
            raise ValueError("Provided out is the wrong size")

    kern_scan = _inclusive_scan_kernel(a.dtype, block_size)
    kern_scan(grid=((a.size - 1) // (2 * block_size) + 1,),
              block=(block_size,),
              args=(a, out),
              shared_mem=a.itemsize * block_size * 2)

    if (a.size - 1) // (block_size * 2) > 0:
        blocked_sum = out[block_size * 2 - 1:None:block_size * 2]
        scan(blocked_sum, blocked_sum)
        kern_add = _add_scan_blocked_sum_kernel(out.dtype)
        kern_add(grid=((a.size - 1) // (2 * block_size),),
                 block=(2 * block_size - 1,),
                 args=(out,))
    return out<|MERGE_RESOLUTION|>--- conflicted
+++ resolved
@@ -1900,21 +1900,6 @@
                 a = a.view()
             a.shape = (1,) * (ndmin - ndim) + a.shape
     else:
-<<<<<<< HEAD
-        a_cpu = numpy.array(obj, dtype=dtype, copy=False, ndmin=ndmin)
-        dtype = a_cpu.dtype
-        if dtype.char not in '?bhilqBHILQefd':
-            raise ValueError('Unsupported dtype %s' % dtype)
-        a = ndarray(a_cpu.shape, dtype=dtype)
-        mem = pinned_memory.alloc_pinned_memory(a.nbytes)
-        src_cpu = numpy.frombuffer(mem, a_cpu.dtype,
-                                   a_cpu.size).reshape(a_cpu.shape)
-        src_cpu[...] = a_cpu
-        stream = cuda.Stream.null
-        a.set(src_cpu, stream)
-        pinned_memory._add_to_watch_list(stream.record(), mem)
-    return a
-=======
         a_cpu = numpy.array(obj, dtype=dtype, copy=False, order='C',
                             ndmin=ndmin)
         a_dtype = a_cpu.dtype
@@ -1924,9 +1909,14 @@
         if a_cpu.ndim == 0:
             a.fill(a_cpu[()])
             return a
-        a.data.copy_from_host(a_cpu.ctypes.get_as_parameter(), a.nbytes)
-        return a
->>>>>>> 65a42fec
+        mem = pinned_memory.alloc_pinned_memory(a.nbytes)
+        src_cpu = numpy.frombuffer(mem, a_cpu.dtype,
+                                   a_cpu.size).reshape(a_cpu.shape)
+        src_cpu[...] = a_cpu
+        stream = cuda.Stream.null
+        a.set(src_cpu, stream)
+        pinned_memory._add_to_watch_list(stream.record(), mem)
+    return a
 
 
 cpdef ndarray ascontiguousarray(ndarray a, dtype=None):
