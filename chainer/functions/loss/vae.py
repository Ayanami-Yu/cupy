import math

from chainer.functions.activation import softplus
from chainer.functions.math import exponential
from chainer.functions.math import sum


def gaussian_kl_divergence(mean, ln_var, reduce='sum'):
    """Computes the KL-divergence of Gaussian variables from the standard one.

    Given two variable ``mean`` representing :math:`\\mu` and ``ln_var``
    representing :math:`\\log(\\sigma^2)`, this function calculates
    the KL-divergence in elementwise manner between the given multi-dimensional
    Gaussian :math:`N(\\mu, S)` and the standard Gaussian :math:`N(0, I)`

    .. math::

       D_{\\mathbf{KL}}(N(\\mu, S) \\| N(0, I)),

    where :math:`S` is a diagonal matrix such that :math:`S_{ii} = \\sigma_i^2`
    and :math:`I` is an identity matrix.

    The output is a varialbe whose value depends on the value of
    the option ``reduce``. If it is ``'no'``, it holds the elementwise
    loss values. If it is ``'sum'``, loss values are summed up.

    Args:
        mean (:class:`~chainer.Variable` or :class:`numpy.ndarray` or \
        :class:`cupy.ndarray`): A variable representing mean of given
            gaussian distribution, :math:`\\mu`.
        ln_var (:class:`~chainer.Variable` or :class:`numpy.ndarray` or \
        :class:`cupy.ndarray`): A variable representing logarithm of
            variance of given gaussian distribution, :math:`\\log(\\sigma^2)`.
        recude (str): Reduction option. Its value must be either
            ``'sum'`` or ``'no'``. Otherwise, :class:`ValueError` is raised.

    Returns:
        ~chainer.Variable:
            A variable representing KL-divergence between
            given gaussian distribution and the standard gaussian.
            If ``reduce`` is ``'no'``, the output varialbe holds array
            whose shape is same as one of (hence both of) input variables.
            If it is ``'sum'``, the output variable holds a scalar value.

    """
<<<<<<< HEAD
    J = mean.size
=======
    assert isinstance(mean, variable.Variable)
    assert isinstance(ln_var, variable.Variable)

    if reduce not in ('sum', 'no'):
        raise ValueError(
            "only 'sum' and 'no' are valid for 'reduce', but '%s' is "
            'given' % reduce)

>>>>>>> a2f903fa
    var = exponential.exp(ln_var)
    mean_square = mean * mean
    loss = (mean_square + var - ln_var - 1) * 0.5
    if reduce == 'sum':
        return sum.sum(loss)
    else:
        return loss


def bernoulli_nll(x, y, reduce='sum'):
    """Computes the negative log-likelihood of a Bernoulli distribution.

    This function calculates the negative log-likelihood of a Bernoulli
    distribution.

    .. math::

        -\\log B(x; p) = -\\sum_i \{x_i \\log(p_i) + (1 - x_i)\\log(1 - p_i)\},

    where :math:`p = \\sigma(y)`, :math:`\\sigma(\\cdot)` is a sigmoid
    function, and :math:`B(x; p)` is a Bernoulli distribution.


    The output is a varialbe whose value depends on the value of
    the option ``reduce``. If it is ``'no'``, it holds the elementwise
    loss values. If it is ``'sum'``, loss values are summed up.

    .. note::

       As this function uses a sigmoid function, you can pass a result of
       fully-connected layer (that means :class:`Linear`) to this function
       directly.

    Args:
        x (:class:`~chainer.Variable` or :class:`numpy.ndarray` or \
        :class:`cupy.ndarray`): Input variable.
        y (:class:`~chainer.Variable` or :class:`numpy.ndarray` or \
        :class:`cupy.ndarray`): A variable representing the parameter of
            Bernoulli distribution.
        recude (str): Reduction option. Its value must be either
            ``'sum'`` or ``'no'``. Otherwise, :class:`ValueError` is raised.

    Returns:
        ~chainer.Variable:
            A variable representing the negative log-likelihood.
            If ``reduce`` is ``'no'``, the output varialbe holds array
            whose shape is same as one of (hence both of) input variables.
            If it is ``'sum'``, the output variable holds a scalar value.

    """
    if reduce not in ('sum', 'no'):
        raise ValueError(
            "only 'sum' and 'no' are valid for 'reduce', but '%s' is "
            'given' % reduce)

    loss = softplus.softplus(y) - x * y
    if reduce == 'sum':
        return sum.sum(loss)
    else:
        return loss


def gaussian_nll(x, mean, ln_var):
    """Computes the negative log-likelihood of a Gaussian distribution.

    Given two variable ``mean`` representing :math:`\\mu` and ``ln_var``
    representing :math:`\\log(\\sigma^2)`, this function returns the negative
    log-likelihood of :math:`x` on a Gaussian distribution :math:`N(\\mu, S)`,

    .. math::

        -\\log N(x; \\mu, \\sigma^2) =
        \\log\\left(\\sqrt{(2\\pi)^D |S|}\\right) +
        \\frac{1}{2}(x - \\mu)^\\top S^{-1}(x - \\mu),

    where :math:`D` is a dimension of :math:`x` and :math:`S` is a diagonal
    matrix where :math:`S_{ii} = \\sigma_i^2`.

    Args:
        x (:class:`~chainer.Variable` or :class:`numpy.ndarray` or \
        :class:`cupy.ndarray`): Input variable.
        mean (:class:`~chainer.Variable` or :class:`numpy.ndarray` or \
        :class:`cupy.ndarray`): A variable representing mean of a Gaussian
            distribution, :math:`\\mu`.
        ln_var (:class:`~chainer.Variable` or :class:`numpy.ndarray` or \
        :class:`cupy.ndarray`): A variable representing logarithm of
            variance of a Gaussian distribution, :math:`\\log(\\sigma^2)`.

    Returns:
        ~chainer.Variable: A variable representing the negative log-likelihood.

    """
    D = x.size
    x_prec = exponential.exp(-ln_var)
    x_diff = x - mean
    x_power = (x_diff * x_diff) * x_prec * -0.5
    return (sum.sum(ln_var) + D * math.log(2 * math.pi)) / 2 - sum.sum(x_power)<|MERGE_RESOLUTION|>--- conflicted
+++ resolved
@@ -43,9 +43,6 @@
             If it is ``'sum'``, the output variable holds a scalar value.
 
     """
-<<<<<<< HEAD
-    J = mean.size
-=======
     assert isinstance(mean, variable.Variable)
     assert isinstance(ln_var, variable.Variable)
 
@@ -54,7 +51,6 @@
             "only 'sum' and 'no' are valid for 'reduce', but '%s' is "
             'given' % reduce)
 
->>>>>>> a2f903fa
     var = exponential.exp(ln_var)
     mean_square = mean * mean
     loss = (mean_square + var - ln_var - 1) * 0.5
